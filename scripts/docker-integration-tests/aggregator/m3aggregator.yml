logging:
  level: info

metrics:
  scope:
    prefix: m3aggregator
  prometheus:
    onError: none
    handlerPath: /metrics
    listenAddress: 0.0.0.0:6002
    timerType: histogram
    defaultHistogramBuckets:
      - upper: 0.002
      - upper: 0.004
      - upper: 0.006
      - upper: 0.008
      - upper: 0.01
      - upper: 0.02
      - upper: 0.04
      - upper: 0.06
      - upper: 0.08
      - upper: 0.1
      - upper: 0.2
      - upper: 0.4
      - upper: 0.6
      - upper: 0.8
      - upper: 1
      - upper: 1.5
      - upper: 2
      - upper: 2.5
      - upper: 3
      - upper: 3.5
      - upper: 4
      - upper: 4.5
      - upper: 5
      - upper: 5.5
      - upper: 6
      - upper: 6.5
      - upper: 7
      - upper: 7.5
      - upper: 8
      - upper: 8.5
      - upper: 9
      - upper: 9.5
      - upper: 10
      - upper: 15
      - upper: 20
      - upper: 25
      - upper: 30
      - upper: 35
      - upper: 40
      - upper: 45
      - upper: 50
      - upper: 55
      - upper: 60
      - upper: 300
      - upper: 600
      - upper: 900
      - upper: 1200
      - upper: 1500
      - upper: 1800
      - upper: 2100
      - upper: 2400
      - upper: 2700
      - upper: 3000
      - upper: 3300
      - upper: 3600
  sanitization: prometheus
  samplingRate: 1.0
  extended: none

m3msg:
  server:
    listenAddress: 0.0.0.0:6000
    retry:
      maxBackoff: 10s
      jitter: true
  consumer:
    messagePool:
      size: 16384
      watermark:
        low: 0.2
        high: 0.5

http:
  listenAddress: 0.0.0.0:6001
  readTimeout: 60s
  writeTimeout: 60s

<<<<<<< HEAD
m3msg:
  server:
    listenAddress: 0.0.0.0:6002
    retry:
      maxBackoff: 10s
      jitter: true
  consumer:
    messagePool:
      size: 16384
      watermark:
        low: 0.2
        high: 0.5

=======
>>>>>>> 79df0ec0
kvClient:
  etcd:
    env: override_test_env
    zone: embedded
    service: m3aggregator
    cacheDir: /var/lib/m3kv
    etcdClusters:
      - zone: embedded
        endpoints:
          - dbnode01:2379

runtimeOptions:
  kvConfig:
    environment: override_test_env
    zone: embedded
  writeValuesPerMetricLimitPerSecondKey: write-values-per-metric-limit-per-second
  writeValuesPerMetricLimitPerSecond: 0
  writeNewMetricLimitClusterPerSecondKey: write-new-metric-limit-cluster-per-second
  writeNewMetricLimitClusterPerSecond: 0
  writeNewMetricNoLimitWarmupDuration: 0

aggregator:
  hostID:
    resolver: environment
    envVarName: M3AGGREGATOR_HOST_ID
  instanceID:
    type: host_id
  verboseErrors: true
  metricPrefix: ""
  counterPrefix: ""
  timerPrefix: ""
  gaugePrefix: ""
  aggregationTypes:
    counterTransformFnType: empty
    timerTransformFnType: suffix
    gaugeTransformFnType: empty
    aggregationTypesPool:
      size: 1024
    quantilesPool:
      buckets:
        - count: 256
          capacity: 4
        - count: 128
          capacity: 8
  stream:
    eps: 0.001
    capacity: 32
    streamPool:
      size: 4096
    samplePool:
      size: 4096
    floatsPool:
      buckets:
        - count: 4096
          capacity: 16
        - count: 2048
          capacity: 32
        - count: 1024
          capacity: 64
  client:
    type: m3msg
    m3msg:
      producer:
        writer:
          topicName: aggregator_ingest
          topicServiceOverride:
            zone: embedded
            environment: override_test_env
          placement:
            isStaged: true
          placementServiceOverride:
            namespaces:
              placement: /placement
          messagePool:
            size: 16384
            watermark:
              low: 0.2
              high: 0.5
  placementManager:
    kvConfig:
      namespace: /placement
      environment: override_test_env
      zone: embedded
    placementWatcher:
      key: m3aggregator
      initWatchTimeout: 10s
  hashType: murmur32
  bufferDurationBeforeShardCutover: 10m
  bufferDurationAfterShardCutoff: 10m
  bufferDurationForFutureTimedMetric: 10m # Allow test to write into future.
  resignTimeout: 1m
  flushTimesManager:
    kvConfig:
      environment: override_test_env
      zone: embedded
    flushTimesKeyFmt: shardset/%d/flush
    flushTimesPersistRetrier:
      initialBackoff: 100ms
      backoffFactor: 2.0
      maxBackoff: 2s
      maxRetries: 3
  electionManager:
    election:
      leaderTimeout: 10s
      resignTimeout: 10s
      ttlSeconds: 10
    serviceID:
      name: m3aggregator
      environment: override_test_env
      zone: embedded
    electionKeyFmt: shardset/%d/lock
    campaignRetrier:
      initialBackoff: 100ms
      backoffFactor: 2.0
      maxBackoff: 2s
      forever: true
      jitter: true
    changeRetrier:
      initialBackoff: 100ms
      backoffFactor: 2.0
      maxBackoff: 5s
      forever: true
      jitter: true
    resignRetrier:
      initialBackoff: 100ms
      backoffFactor: 2.0
      maxBackoff: 5s
      forever: true
      jitter: true
    campaignStateCheckInterval: 1s
    shardCutoffCheckOffset: 30s
  flushManager:
    checkEvery: 1s
    jitterEnabled: true
    maxJitters:
      - flushInterval: 5s
        maxJitterPercent: 1.0
      - flushInterval: 10s
        maxJitterPercent: 0.5
      - flushInterval: 1m
        maxJitterPercent: 0.5
      - flushInterval: 10m
        maxJitterPercent: 0.5
      - flushInterval: 1h
        maxJitterPercent: 0.25
    numWorkersPerCPU: 0.5
    flushTimesPersistEvery: 10s
    maxBufferSize: 5m
    forcedFlushWindowSize: 10s
  flush:
    handlers:
      - dynamicBackend:
          name: m3msg
          hashType: murmur32
          producer:
            writer:
              topicName: aggregated_metrics
              topicServiceOverride:
                zone: embedded
                environment: override_test_env
              messagePool:
                size: 16384
                watermark:
                  low: 0.2
                  high: 0.5
  passthrough:
    enabled: true
  forwarding:
    maxConstDelay: 1m # Need to add some buffer window, since timed metrics by default are delayed by 1min.
  entryTTL: 1h
  entryCheckInterval: 10m
  maxTimerBatchSizePerWrite: 140
  maxNumCachedSourceSets: 2
  discardNaNAggregatedValues: true
  entryPool:
    size: 4096
  counterElemPool:
    size: 4096
  timerElemPool:
    size: 4096
  gaugeElemPool:
    size: 4096<|MERGE_RESOLUTION|>--- conflicted
+++ resolved
@@ -87,22 +87,6 @@
   readTimeout: 60s
   writeTimeout: 60s
 
-<<<<<<< HEAD
-m3msg:
-  server:
-    listenAddress: 0.0.0.0:6002
-    retry:
-      maxBackoff: 10s
-      jitter: true
-  consumer:
-    messagePool:
-      size: 16384
-      watermark:
-        low: 0.2
-        high: 0.5
-
-=======
->>>>>>> 79df0ec0
 kvClient:
   etcd:
     env: override_test_env
