// Copyright (c) 2020 Uber Technologies, Inc.
//
// Permission is hereby granted, free of charge, to any person obtaining a copy
// of this software and associated documentation files (the "Software"), to deal
// in the Software without restriction, including without limitation the rights
// to use, copy, modify, merge, publish, distribute, sublicense, and/or sell
// copies of the Software, and to permit persons to whom the Software is
// furnished to do so, subject to the following conditions:
//
// The above copyright notice and this permission notice shall be included in
// all copies or substantial portions of the Software.
//
// THE SOFTWARE IS PROVIDED "AS IS", WITHOUT WARRANTY OF ANY KIND, EXPRESS OR
// IMPLIED, INCLUDING BUT NOT LIMITED TO THE WARRANTIES OF MERCHANTABILITY,
// FITNESS FOR A PARTICULAR PURPOSE AND NONINFRINGEMENT. IN NO EVENT SHALL THE
// AUTHORS OR COPYRIGHT HOLDERS BE LIABLE FOR ANY CLAIM, DAMAGES OR OTHER
// LIABILITY, WHETHER IN AN ACTION OF CONTRACT, TORT OR OTHERWISE, ARISING FROM,
// OUT OF OR IN CONNECTION WITH THE SOFTWARE OR THE USE OR OTHER DEALINGS IN
// THE SOFTWARE.

package storage

import (
	"container/list"
	"errors"
	"fmt"
	"go.uber.org/atomic"
	"io"
	"math"
	osruntime "runtime"
	"sync"
	"time"

	"github.com/m3db/m3/src/dbnode/clock"
	"github.com/m3db/m3/src/dbnode/encoding"
	"github.com/m3db/m3/src/dbnode/encoding/arrow/tile"
	"github.com/m3db/m3/src/dbnode/generated/proto/pagetoken"
	"github.com/m3db/m3/src/dbnode/namespace"
	"github.com/m3db/m3/src/dbnode/persist"
	"github.com/m3db/m3/src/dbnode/persist/fs"
	"github.com/m3db/m3/src/dbnode/retention"
	"github.com/m3db/m3/src/dbnode/runtime"
	"github.com/m3db/m3/src/dbnode/storage/block"
	"github.com/m3db/m3/src/dbnode/storage/bootstrap/result"
	"github.com/m3db/m3/src/dbnode/storage/index"
	"github.com/m3db/m3/src/dbnode/storage/index/convert"
	"github.com/m3db/m3/src/dbnode/storage/repair"
	"github.com/m3db/m3/src/dbnode/storage/series"
	"github.com/m3db/m3/src/dbnode/storage/series/lookup"
	"github.com/m3db/m3/src/dbnode/tracepoint"
	"github.com/m3db/m3/src/dbnode/ts"
	"github.com/m3db/m3/src/dbnode/ts/writes"
	"github.com/m3db/m3/src/dbnode/x/xio"
	"github.com/m3db/m3/src/m3ninx/doc"
	"github.com/m3db/m3/src/x/checked"
	xclose "github.com/m3db/m3/src/x/close"
	"github.com/m3db/m3/src/x/context"
	xerrors "github.com/m3db/m3/src/x/errors"
	"github.com/m3db/m3/src/x/ident"
	"github.com/m3db/m3/src/x/instrument"
	xtime "github.com/m3db/m3/src/x/time"

	"github.com/gogo/protobuf/proto"
	"github.com/opentracing/opentracing-go/log"
	"github.com/uber-go/tally"
	"go.uber.org/zap"
)

const (
	shardIterateBatchPercent = 0.01
	shardIterateBatchMinSize = 16
)

var (
	errShardEntryNotFound                  = errors.New("shard entry not found")
	errShardNotOpen                        = errors.New("shard is not open")
	errShardAlreadyTicking                 = errors.New("shard is already ticking")
	errShardClosingTickTerminated          = errors.New("shard is closing, terminating tick")
	errShardInvalidPageToken               = errors.New("shard could not unmarshal page token")
	errNewShardEntryTagsTypeInvalid        = errors.New("new shard entry options error: tags type invalid")
	errNewShardEntryTagsIterNotAtIndexZero = errors.New("new shard entry options error: tags iter not at index zero")
	errShardIsNotBootstrapped              = errors.New("shard is not bootstrapped")
	errShardAlreadyBootstrapped            = errors.New("shard is already bootstrapped")
	errFlushStateIsNotInitialized          = errors.New("shard flush state is not initialized")
	errFlushStateAlreadyInitialized        = errors.New("shard flush state is already initialized")
	errTriedToLoadNilSeries                = errors.New("tried to load nil series into shard")

	// ErrDatabaseLoadLimitHit is the error returned when the database load limit
	// is hit or exceeded.
	ErrDatabaseLoadLimitHit = errors.New("error loading series, database load limit hit")

	emptyDoc = doc.Document{}
)

type filesetsFn func(
	filePathPrefix string,
	namespace ident.ID,
	shardID uint32,
) (fs.FileSetFilesSlice, error)

type filesetPathsBeforeFn func(
	filePathPrefix string,
	namespace ident.ID,
	shardID uint32,
	t time.Time,
) ([]string, error)

type tickPolicy int

const (
	tickPolicyRegular tickPolicy = iota
	tickPolicyCloseShard
)

type dbShardState int

const (
	dbShardStateOpen dbShardState = iota
	dbShardStateClosing
)

type tagsArgType uint

const (
	// nolint: varcheck, unused
	tagsInvalidArg tagsArgType = iota
	tagsIterArg
	tagsArg
)

// tagsArgOptions is a union type that allows
// callers to pass either an ident.TagIterator or
// ident.Tags based on what access they have to
type tagsArgOptions struct {
	arg      tagsArgType
	tagsIter ident.TagIterator
	tags     ident.Tags
}

func newTagsIterArg(
	tagsIter ident.TagIterator,
) tagsArgOptions {
	return tagsArgOptions{
		arg:      tagsIterArg,
		tagsIter: tagsIter,
	}
}

func newTagsArg(
	tags ident.Tags,
) tagsArgOptions {
	return tagsArgOptions{
		arg:  tagsArg,
		tags: tags,
	}
}

type dbShard struct {
	sync.RWMutex
	block.DatabaseBlockRetriever
	opts                     Options
	seriesOpts               series.Options
	nowFn                    clock.NowFn
	state                    dbShardState
	namespace                namespace.Metadata
	seriesBlockRetriever     series.QueryableBlockRetriever
	seriesOnRetrieveBlock    block.OnRetrieveBlock
	namespaceReaderMgr       databaseNamespaceReaderManager
	increasingIndex          increasingIndex
	seriesPool               series.DatabaseSeriesPool
	reverseIndex             NamespaceIndex
	insertQueue              *dbShardInsertQueue
	lookup                   *shardMap
	list                     *list.List
	bootstrapState           BootstrapState
	newMergerFn              fs.NewMergerFn
	newFSMergeWithMemFn      newFSMergeWithMemFn
	filesetsFn               filesetsFn
	filesetPathsBeforeFn     filesetPathsBeforeFn
	deleteFilesFn            deleteFilesFn
	snapshotFilesFn          snapshotFilesFn
	sleepFn                  func(time.Duration)
	identifierPool           ident.Pool
	contextPool              context.Pool
	flushState               shardFlushState
	tickWg                   *sync.WaitGroup
	runtimeOptsListenClosers []xclose.SimpleCloser
	currRuntimeOptions       dbShardRuntimeOptions
	logger                   *zap.Logger
	metrics                  dbShardMetrics
	ticking                  bool
	shard                    uint32
	coldWritesEnabled        bool
}

// NB(r): dbShardRuntimeOptions does not contain its own
// mutex as some of the variables are needed each write
// which already at least acquires read lock from the shard
// mutex, so to keep the lock acquisitions to a minimum
// these are protected under the same shard mutex.
type dbShardRuntimeOptions struct {
	writeNewSeriesAsync      bool
	tickSleepSeriesBatchSize int
	tickSleepPerSeries       time.Duration
}

type dbShardMetrics struct {
	create                              tally.Counter
	close                               tally.Counter
	closeStart                          tally.Counter
	closeLatency                        tally.Timer
	seriesTicked                        tally.Gauge
	insertAsyncInsertErrors             tally.Counter
	insertAsyncWriteInternalErrors      tally.Counter
	insertAsyncWriteInvalidParamsErrors tally.Counter
	insertAsyncIndexErrors              tally.Counter
	largeTilesWrites                    tally.Counter
	largeTilesWriteErrors               tally.Counter
}

func newDatabaseShardMetrics(shardID uint32, scope tally.Scope) dbShardMetrics {
	const insertErrorName = "insert-async.errors"
	return dbShardMetrics{
		create:       scope.Counter("create"),
		close:        scope.Counter("close"),
		closeStart:   scope.Counter("close-start"),
		closeLatency: scope.Timer("close-latency"),
		seriesTicked: scope.Tagged(map[string]string{
			"shard": fmt.Sprintf("%d", shardID),
		}).Gauge("series-ticked"),
		insertAsyncInsertErrors: scope.Tagged(map[string]string{
			"error_type":    "insert-series",
			"suberror_type": "shard-entry-insert-error",
		}).Counter(insertErrorName),
		insertAsyncWriteInternalErrors: scope.Tagged(map[string]string{
			"error_type":    "write-value",
			"suberror_type": "internal-error",
		}).Counter(insertErrorName),
		insertAsyncWriteInvalidParamsErrors: scope.Tagged(map[string]string{
			"error_type":    "write-value",
			"suberror_type": "invalid-params-error",
		}).Counter(insertErrorName),
		insertAsyncIndexErrors: scope.Tagged(map[string]string{
			"error_type":    "reverse-index",
			"suberror_type": "write-batch-error",
		}).Counter(insertErrorName),
		largeTilesWriteErrors: scope.Tagged(map[string]string{
			"error_type":    "large-tiles",
			"suberror_type": "write-error",
		}).Counter(insertErrorName),
		largeTilesWrites: scope.Counter("large-tiles-writes"),
	}
}

type dbShardEntryWorkFn func(entry *lookup.Entry) bool

type dbShardEntryBatchWorkFn func(entries []*lookup.Entry) bool

type shardListElement *list.Element

type shardFlushState struct {
	sync.RWMutex
	statesByTime map[xtime.UnixNano]fileOpState
	initialized  bool
}

func newShardFlushState() shardFlushState {
	return shardFlushState{
		statesByTime: make(map[xtime.UnixNano]fileOpState),
	}
}

func newDatabaseShard(
	namespaceMetadata namespace.Metadata,
	shard uint32,
	blockRetriever block.DatabaseBlockRetriever,
	namespaceReaderMgr databaseNamespaceReaderManager,
	increasingIndex increasingIndex,
	reverseIndex NamespaceIndex,
	needsBootstrap bool,
	opts Options,
	seriesOpts series.Options,
) databaseShard {
	scope := opts.InstrumentOptions().MetricsScope().
		SubScope("dbshard")

	s := &dbShard{
		opts:                 opts,
		seriesOpts:           seriesOpts,
		nowFn:                opts.ClockOptions().NowFn(),
		state:                dbShardStateOpen,
		namespace:            namespaceMetadata,
		shard:                shard,
		namespaceReaderMgr:   namespaceReaderMgr,
		increasingIndex:      increasingIndex,
		seriesPool:           opts.DatabaseSeriesPool(),
		reverseIndex:         reverseIndex,
		lookup:               newShardMap(shardMapOptions{}),
		list:                 list.New(),
		newMergerFn:          fs.NewMerger,
		newFSMergeWithMemFn:  newFSMergeWithMem,
		filesetsFn:           fs.DataFiles,
		filesetPathsBeforeFn: fs.DataFileSetsBefore,
		deleteFilesFn:        fs.DeleteFiles,
		snapshotFilesFn:      fs.SnapshotFiles,
		sleepFn:              time.Sleep,
		identifierPool:       opts.IdentifierPool(),
		contextPool:          opts.ContextPool(),
		flushState:           newShardFlushState(),
		tickWg:               &sync.WaitGroup{},
		coldWritesEnabled:    namespaceMetadata.Options().ColdWritesEnabled(),
		logger:               opts.InstrumentOptions().Logger(),
		metrics:              newDatabaseShardMetrics(shard, scope),
	}
	s.insertQueue = newDatabaseShardInsertQueue(s.insertSeriesBatch,
		s.nowFn, scope, opts.InstrumentOptions().Logger())

	registerRuntimeOptionsListener := func(listener runtime.OptionsListener) {
		elem := opts.RuntimeOptionsManager().RegisterListener(listener)
		s.runtimeOptsListenClosers = append(s.runtimeOptsListenClosers, elem)
	}
	registerRuntimeOptionsListener(s)
	registerRuntimeOptionsListener(s.insertQueue)

	// Start the insert queue after registering runtime options listeners
	// that may immediately fire with values
	s.insertQueue.Start()

	if !needsBootstrap {
		s.bootstrapState = Bootstrapped
	}

	if blockRetriever != nil {
		s.setBlockRetriever(blockRetriever)
	}

	s.metrics.create.Inc(1)

	return s
}

func (s *dbShard) setBlockRetriever(retriever block.DatabaseBlockRetriever) {
	// If using the block retriever then set the block retriever field
	// and set the series block retriever as the shard itself and
	// the on retrieve block callback as the shard itself as well
	s.DatabaseBlockRetriever = retriever
	s.seriesBlockRetriever = s
	s.seriesOnRetrieveBlock = s
}

func (s *dbShard) SetRuntimeOptions(value runtime.Options) {
	s.Lock()
	s.currRuntimeOptions = dbShardRuntimeOptions{
		writeNewSeriesAsync:      value.WriteNewSeriesAsync(),
		tickSleepSeriesBatchSize: value.TickSeriesBatchSize(),
		tickSleepPerSeries:       value.TickPerSeriesSleepDuration(),
	}
	s.Unlock()
}

func (s *dbShard) ID() uint32 {
	return s.shard
}

func (s *dbShard) NumSeries() int64 {
	s.RLock()
	n := s.list.Len()
	s.RUnlock()
	return int64(n)
}

// Stream implements series.QueryableBlockRetriever
func (s *dbShard) Stream(
	ctx context.Context,
	id ident.ID,
	blockStart time.Time,
	onRetrieve block.OnRetrieveBlock,
	nsCtx namespace.Context,
) (xio.BlockReader, error) {
	return s.DatabaseBlockRetriever.Stream(ctx, s.shard, id, blockStart, onRetrieve, nsCtx)
}

// IsBlockRetrievable implements series.QueryableBlockRetriever
func (s *dbShard) IsBlockRetrievable(blockStart time.Time) (bool, error) {
	return s.hasWarmFlushed(blockStart)
}

func (s *dbShard) hasWarmFlushed(blockStart time.Time) (bool, error) {
	flushState, err := s.FlushState(blockStart)
	if err != nil {
		return false, err
	}
	return statusIsRetrievable(flushState.WarmStatus), nil
}

func statusIsRetrievable(status fileOpStatus) bool {
	switch status {
	case fileOpNotStarted, fileOpInProgress, fileOpFailed:
		return false
	case fileOpSuccess:
		return true
	}
	panic(fmt.Errorf("shard queried is retrievable with bad flush state %d",
		status))
}

// RetrievableBlockColdVersion implements series.QueryableBlockRetriever
func (s *dbShard) RetrievableBlockColdVersion(blockStart time.Time) (int, error) {
	flushState, err := s.FlushState(blockStart)
	if err != nil {
		return -1, err
	}
	return flushState.ColdVersionFlushed, nil
}

// BlockStatesSnapshot implements series.QueryableBlockRetriever
func (s *dbShard) BlockStatesSnapshot() series.ShardBlockStateSnapshot {
	s.RLock()
	snapshots := s.blockStatesSnapshotWithRLock()
	s.RUnlock()

	return snapshots
}

func (s *dbShard) blockStatesSnapshotWithRLock() series.ShardBlockStateSnapshot {
	bootstrapped := s.bootstrapState == Bootstrapped
	if !bootstrapped {
		// Needs to be bootstrapped.
		return series.NewShardBlockStateSnapshot(false, series.BootstrappedBlockStateSnapshot{})
	}

	s.flushState.RLock()
	defer s.flushState.RUnlock()
	if !s.flushState.initialized {
		// Also needs to have the shard flush states initialized.
		return series.NewShardBlockStateSnapshot(false, series.BootstrappedBlockStateSnapshot{})
	}

	snapshot := make(map[xtime.UnixNano]series.BlockState, len(s.flushState.statesByTime))
	for time, state := range s.flushState.statesByTime {
		snapshot[time] = series.BlockState{
			WarmRetrievable: statusIsRetrievable(state.WarmStatus),
			// Use ColdVersionRetrievable instead of ColdVersionFlushed since the snapshot
			// will be used to make eviction decisions and we don't want to evict data before
			// it is retrievable.
			ColdVersion: state.ColdVersionRetrievable,
		}
	}

	return series.NewShardBlockStateSnapshot(true, series.BootstrappedBlockStateSnapshot{
		Snapshot: snapshot,
	})
}

func (s *dbShard) OnRetrieveBlock(
	id ident.ID,
	tags ident.TagIterator,
	startTime time.Time,
	segment ts.Segment,
	nsCtx namespace.Context,
) {
	s.RLock()
	entry, _, err := s.lookupEntryWithLock(id)
	if entry != nil {
		entry.IncrementReaderWriterCount()
		defer entry.DecrementReaderWriterCount()
	}
	s.RUnlock()

	if err != nil && err != errShardEntryNotFound {
		return // Likely closing
	}

	if entry != nil {
		entry.Series.OnRetrieveBlock(id, tags, startTime, segment, nsCtx)
		return
	}

	entry, err = s.newShardEntry(id, newTagsIterArg(tags))
	if err != nil {
		// should never happen
		instrument.EmitAndLogInvariantViolation(s.opts.InstrumentOptions(),
			func(logger *zap.Logger) {
				logger.Error("unable to create shardEntry from retrieved block data",
					zap.Stringer("id", id),
					zap.Time("startTime", startTime),
					zap.Error(err))
			})
		return
	}

	// NB(r): Do not need to specify that needs to be indexed as series would
	// have been already been indexed when it was written
	copiedID := entry.Series.ID()
	copiedTagsIter := s.identifierPool.TagsIterator()
	copiedTagsIter.ResetFields(entry.Series.Metadata().Fields)
	s.insertQueue.Insert(dbShardInsert{
		entry: entry,
		opts: dbShardInsertAsyncOptions{
			hasPendingRetrievedBlock: true,
			pendingRetrievedBlock: dbShardPendingRetrievedBlock{
				id:      copiedID,
				tags:    copiedTagsIter,
				start:   startTime,
				segment: segment,
				nsCtx:   nsCtx,
			},
		},
	})
}

func (s *dbShard) OnEvictedFromWiredList(id ident.ID, blockStart time.Time) {
	s.RLock()
	entry, _, err := s.lookupEntryWithLock(id)
	s.RUnlock()

	if err != nil && err != errShardEntryNotFound {
		return // Shard is probably closing
	}

	if entry == nil {
		// Its counter-intuitive that this can ever occur because the series should
		// always exist if it has any active blocks, and if we've reached this point
		// then the WiredList had a reference to a block that should still be in the
		// series, and thus the series should exist. The reason this can occur is that
		// even though the WiredList controls the lifecycle of blocks retrieved from
		// disk, those blocks can still be removed from the series if they've completely
		// fallen out of the retention period. In that case, the series tick will still
		// remove the block, and then the shard tick can remove the series. At that point,
		// it's possible for the WiredList to have a reference to an expired block for a
		// series that is no longer in the shard.
		return
	}

	entry.Series.OnEvictedFromWiredList(id, blockStart)
}

func (s *dbShard) forEachShardEntry(entryFn dbShardEntryWorkFn) error {
	return s.forEachShardEntryBatch(func(currEntries []*lookup.Entry) bool {
		for _, entry := range currEntries {
			if continueForEach := entryFn(entry); !continueForEach {
				return false
			}
		}
		return true
	})
}

func iterateBatchSize(elemsLen int) int {
	if elemsLen < shardIterateBatchMinSize {
		return shardIterateBatchMinSize
	}
	t := math.Ceil(float64(shardIterateBatchPercent) * float64(elemsLen))
	return int(math.Max(shardIterateBatchMinSize, t))
}

func (s *dbShard) forEachShardEntryBatch(entriesBatchFn dbShardEntryBatchWorkFn) error {
	// NB(r): consider using a lockless list for ticking.
	s.RLock()
	elemsLen := s.list.Len()
	s.RUnlock()

	batchSize := iterateBatchSize(elemsLen)
	decRefElem := func(e *list.Element) {
		if e == nil {
			return
		}
		e.Value.(*lookup.Entry).DecrementReaderWriterCount()
	}

	var (
		currEntries = make([]*lookup.Entry, 0, batchSize)
		first       = true
		nextElem    *list.Element
	)
	for nextElem != nil || first {
		s.RLock()
		// NB(prateek): release held reference on the next element pointer now
		// that we have the read lock and are guaranteed it cannot be changed
		// from under us.
		decRefElem(nextElem)

		// lazily pull from the head of the list at first
		if first {
			nextElem = s.list.Front()
			first = false
		}

		elem := nextElem
		for ticked := 0; ticked < batchSize && elem != nil; ticked++ {
			nextElem = elem.Next()
			entry := elem.Value.(*lookup.Entry)
			entry.IncrementReaderWriterCount()
			currEntries = append(currEntries, entry)
			elem = nextElem
		}

		// NB(prateek): inc a reference to the next element while we have a lock,
		// to guarantee the element pointer cannot be changed from under us.
		if nextElem != nil {
			nextElem.Value.(*lookup.Entry).IncrementReaderWriterCount()
		}
		s.RUnlock()

		continueExecution := entriesBatchFn(currEntries)
		for i := range currEntries {
			currEntries[i].DecrementReaderWriterCount()
			currEntries[i] = nil
		}
		currEntries = currEntries[:0]
		if !continueExecution {
			decRefElem(nextElem)
			return nil
		}
	}

	return nil
}

func (s *dbShard) IsBootstrapped() bool {
	return s.BootstrapState() == Bootstrapped
}

func (s *dbShard) Close() error {
	s.Lock()
	if s.state != dbShardStateOpen {
		s.Unlock()
		return errShardNotOpen
	}
	s.state = dbShardStateClosing
	s.Unlock()

	s.insertQueue.Stop()

	for _, closer := range s.runtimeOptsListenClosers {
		closer.Close()
	}

	s.metrics.closeStart.Inc(1)
	stopwatch := s.metrics.closeLatency.Start()
	defer func() {
		s.metrics.close.Inc(1)
		stopwatch.Stop()
	}()

	// NB(prateek): wait till any existing ticks are finished. In the usual
	// case, no other ticks are running, and tickWg count is at 0, so the
	// call to Wait() will return immediately.
	// In the case when there is an existing Tick running, the count for
	// tickWg will be > 0, and we'll wait until it's reset to zero, which
	// will happen because earlier in this function we set the shard state
	// to dbShardStateClosing, which triggers an early termination of
	// any active ticks.
	s.tickWg.Wait()

	// NB(r): Asynchronously we purge expired series to ensure pressure on the
	// GC is not placed all at one time.  If the deadline is too low and still
	// causes the GC to impact performance when closing shards the deadline
	// should be increased.
	cancellable := context.NewNoOpCanncellable()
	_, err := s.tickAndExpire(cancellable, tickPolicyCloseShard, namespace.Context{})
	return err
}

func (s *dbShard) isClosing() bool {
	s.RLock()
	closing := s.isClosingWithLock()
	s.RUnlock()
	return closing
}

func (s *dbShard) isClosingWithLock() bool {
	return s.state == dbShardStateClosing
}

func (s *dbShard) Tick(c context.Cancellable, startTime time.Time, nsCtx namespace.Context) (tickResult, error) {
	s.removeAnyFlushStatesTooEarly(startTime)
	return s.tickAndExpire(c, tickPolicyRegular, nsCtx)
}

func (s *dbShard) tickAndExpire(
	c context.Cancellable,
	policy tickPolicy,
	nsCtx namespace.Context,
) (tickResult, error) {
	s.Lock()
	// ensure only one tick can execute at a time
	if s.ticking {
		s.Unlock()
		// i.e. we were previously ticking
		return tickResult{}, errShardAlreadyTicking
	}

	// NB(prateek): we bail out early if the shard is closing,
	// unless it's the final tick issued during the Close(). This
	// final tick is required to release resources back to our pools.
	if policy != tickPolicyCloseShard && s.isClosingWithLock() {
		s.Unlock()
		return tickResult{}, errShardClosingTickTerminated
	}

	// enable Close() to track the lifecycle of the tick
	s.ticking = true
	s.tickWg.Add(1)
	s.Unlock()

	// reset ticking state
	defer func() {
		s.Lock()
		s.ticking = false
		s.tickWg.Done()
		s.Unlock()
		s.metrics.seriesTicked.Update(0.0) // reset external visibility
	}()

	var (
		r                             tickResult
		terminatedTickingDueToClosing bool
		i                             int
		slept                         time.Duration
		expired                       []*lookup.Entry
	)
	s.RLock()
	tickSleepBatch := s.currRuntimeOptions.tickSleepSeriesBatchSize
	tickSleepPerSeries := s.currRuntimeOptions.tickSleepPerSeries
	// Use blockStatesSnapshotWithRLock here to prevent nested read locks.
	// Nested read locks will cause deadlocks if there is write lock attempt in
	// between the nested read locks, since the write lock attempt will block
	// future read lock attempts.
	blockStates := s.blockStatesSnapshotWithRLock()
	s.RUnlock()
	s.forEachShardEntryBatch(func(currEntries []*lookup.Entry) bool {
		// re-using `expired` to amortize allocs, still need to reset it
		// to be safe for re-use.
		for i := range expired {
			expired[i] = nil
		}
		expired = expired[:0]
		for _, entry := range currEntries {
			if i > 0 && i%tickSleepBatch == 0 {
				// NB(xichen): if the tick is cancelled, we bail out immediately.
				// The cancellation check is performed on every batch of entries
				// instead of every entry to reduce load.
				if c.IsCancelled() {
					return false
				}
				// NB(prateek): Also bail out early if the shard is closing,
				// unless it's the final tick issued during the Close(). This
				// final tick is required to release resources back to our pools.
				if policy != tickPolicyCloseShard && s.isClosing() {
					terminatedTickingDueToClosing = true
					return false
				}
				// Expose shard level Tick() progress externally.
				s.metrics.seriesTicked.Update(float64(i))
				// Throttle the tick
				sleepFor := time.Duration(tickSleepBatch) * tickSleepPerSeries
				s.sleepFn(sleepFor)
				slept += sleepFor
			}

			var (
				result series.TickResult
				err    error
			)
			switch policy {
			case tickPolicyRegular:
				result, err = entry.Series.Tick(blockStates, nsCtx)
			case tickPolicyCloseShard:
				err = series.ErrSeriesAllDatapointsExpired
			}
			if err == series.ErrSeriesAllDatapointsExpired {
				expired = append(expired, entry)
				r.expiredSeries++
			} else {
				r.activeSeries++
				if err != nil {
					r.errors++
				}
			}
			r.activeBlocks += result.ActiveBlocks
			r.wiredBlocks += result.WiredBlocks
			r.unwiredBlocks += result.UnwiredBlocks
			r.pendingMergeBlocks += result.PendingMergeBlocks
			r.madeExpiredBlocks += result.MadeExpiredBlocks
			r.madeUnwiredBlocks += result.MadeUnwiredBlocks
			r.mergedOutOfOrderBlocks += result.MergedOutOfOrderBlocks
			r.evictedBuckets += result.EvictedBuckets
			i++
		}

		// Purge any series requiring purging.
		if len(expired) > 0 {
			s.purgeExpiredSeries(expired)
			for i := range expired {
				expired[i] = nil
			}
			expired = expired[:0]
		}
		// Continue
		return true
	})

	if terminatedTickingDueToClosing {
		return tickResult{}, errShardClosingTickTerminated
	}

	return r, nil
}

// NB(prateek): purgeExpiredSeries requires that all entries passed to it have at least one reader/writer,
// i.e. have a readWriteCount of at least 1.
// Currently, this function is only called by the lambda inside `tickAndExpire`'s `forEachShardEntryBatch`
// call. This satisfies the contract of all entries it operating upon being guaranteed to have a
// readerWriterEntryCount of at least 1, by virtue of the implementation of `forEachShardEntryBatch`.
func (s *dbShard) purgeExpiredSeries(expiredEntries []*lookup.Entry) {
	// Remove all expired series from lookup and list.
	s.Lock()
	for _, entry := range expiredEntries {
		series := entry.Series
		id := series.ID()
		elem, exists := s.lookup.Get(id)
		if !exists {
			continue
		}

		count := entry.ReaderWriterCount()
		// The contract requires all entries to have count >= 1.
		if count < 1 {
			s.logger.Error("purgeExpiredSeries encountered invalid series read/write count",
				zap.String("series", series.ID().String()),
				zap.Int32("readerWriterCount", count))
			continue
		}
		// If this series is currently being written to or read from, we don't
		// remove to ensure a consistent view of the series to other users.
		if count > 1 {
			continue
		}
		// If there have been datapoints written to the series since its
		// last empty check, we don't remove it.
		if !series.IsEmpty() {
			continue
		}
		// NB(xichen): if we get here, we are guaranteed that there can be
		// no more reads/writes to this series while the lock is held, so it's
		// safe to remove it.
		series.Close()
		s.list.Remove(elem)
		s.lookup.Delete(id)
	}
	s.Unlock()
}

func (s *dbShard) WriteTagged(
	ctx context.Context,
	id ident.ID,
	tags ident.TagIterator,
	timestamp time.Time,
	value float64,
	unit xtime.Unit,
	annotation []byte,
	wOpts series.WriteOptions,
) (SeriesWrite, error) {
	return s.writeAndIndex(ctx, id, tags, timestamp,
		value, unit, annotation, wOpts, true)
}

func (s *dbShard) Write(
	ctx context.Context,
	id ident.ID,
	timestamp time.Time,
	value float64,
	unit xtime.Unit,
	annotation []byte,
	wOpts series.WriteOptions,
) (SeriesWrite, error) {
	return s.writeAndIndex(ctx, id, ident.EmptyTagIterator, timestamp,
		value, unit, annotation, wOpts, false)
}

func (s *dbShard) writeAndIndex(
	ctx context.Context,
	id ident.ID,
	tags ident.TagIterator,
	timestamp time.Time,
	value float64,
	unit xtime.Unit,
	annotation []byte,
	wOpts series.WriteOptions,
	shouldReverseIndex bool,
) (SeriesWrite, error) {
	// Prepare write
	entry, opts, err := s.tryRetrieveWritableSeries(id)
	if err != nil {
		return SeriesWrite{}, err
	}

	writable := entry != nil

	// If no entry and we are not writing new series asynchronously.
	if !writable && !opts.writeNewSeriesAsync {
		// Avoid double lookup by enqueueing insert immediately.
		result, err := s.insertSeriesAsyncBatched(id, tags, dbShardInsertAsyncOptions{
			hasPendingIndexing: shouldReverseIndex,
			pendingIndex: dbShardPendingIndex{
				timestamp:  timestamp,
				enqueuedAt: s.nowFn(),
			},
		})
		if err != nil {
			return SeriesWrite{}, err
		}

		// Wait for the insert to be batched together and inserted
		result.wg.Wait()

		// Retrieve the inserted entry
		entry, err = s.writableSeries(id, tags)
		if err != nil {
			return SeriesWrite{}, err
		}
		writable = true

		// NB(r): We just indexed this series if shouldReverseIndex was true
		shouldReverseIndex = false
	}

	var (
		commitLogSeriesID          ident.ID
		commitLogSeriesUniqueIndex uint64
		needsIndex                 bool
		pendingIndexInsert         writes.PendingIndexInsert
		// Err on the side of caution and always write to the commitlog if writing
		// async, since there is no information about whether the write succeeded
		// or not.
		wasWritten = true
	)
	if writable {
		// Perform write. No need to copy the annotation here because we're using it
		// synchronously and all downstream code will copy anthing they need to maintain
		// a reference to.
		wasWritten, _, err = entry.Series.Write(ctx, timestamp, value, unit, annotation, wOpts)
		// Load series metadata before decrementing the writer count
		// to ensure this metadata is snapshotted at a consistent state
		// NB(r): We explicitly do not place the series ID back into a
		// pool as high frequency users of series IDs such
		// as the commit log need to use the reference without the
		// overhead of ownership tracking. This makes taking a ref here safe.
		commitLogSeriesID = entry.Series.ID()
		commitLogSeriesUniqueIndex = entry.Index
		if err == nil && shouldReverseIndex {
			if entry.NeedsIndexUpdate(s.reverseIndex.BlockStartForWriteTime(timestamp)) {
				if !opts.writeNewSeriesAsync {
					return SeriesWrite{}, fmt.Errorf("to index async need write new series to be enabled")
				}
				needsIndex = true
				pendingIndexInsert = s.pendingIndexInsert(entry, timestamp)
			}
		}
		// release the reference we got on entry from `writableSeries`
		entry.DecrementReaderWriterCount()
		if err != nil {
			return SeriesWrite{}, err
		}
	} else {
		// This is an asynchronous insert and write which means we need to clone the annotation
		// because its lifecycle in the commit log is independent of the calling function.
		var annotationClone checked.Bytes
		if len(annotation) != 0 {
			annotationClone = s.opts.BytesPool().Get(len(annotation))
			// IncRef here so we can write the bytes in, but don't DecRef because the queue is about
			// to take ownership and will DecRef when its done.
			annotationClone.IncRef()
			annotationClone.AppendAll(annotation)
		}

		result, err := s.insertSeriesAsyncBatched(id, tags, dbShardInsertAsyncOptions{
			hasPendingWrite: true,
			pendingWrite: dbShardPendingWrite{
				timestamp:  timestamp,
				value:      value,
				unit:       unit,
				annotation: annotationClone,
				opts:       wOpts,
			},
		})
		if err != nil {
			return SeriesWrite{}, err
		}

		if shouldReverseIndex {
			if !opts.writeNewSeriesAsync {
				return SeriesWrite{}, fmt.Errorf("to index async need write new series to be enabled")
			}
			needsIndex = true
			pendingIndexInsert = s.pendingIndexInsert(result.entry, timestamp)
		}

		// NB(r): Make sure to use the copied ID which will eventually
		// be set to the newly series inserted ID.
		// The `id` var here is volatile after the context is closed
		// and adding ownership tracking to use it in the commit log
		// (i.e. registering a dependency on the context) is too expensive.
		commitLogSeriesID = result.copiedID
		commitLogSeriesUniqueIndex = result.entry.Index
	}

	// Return metadata useful for writing to commit log and indexing.
	return SeriesWrite{
		Series: ts.Series{
			UniqueIndex: commitLogSeriesUniqueIndex,
			Namespace:   s.namespace.ID(),
			ID:          commitLogSeriesID,
			Shard:       s.shard,
		},
		WasWritten:         wasWritten,
		NeedsIndex:         needsIndex,
		PendingIndexInsert: pendingIndexInsert,
	}, nil
}

func (s *dbShard) SeriesReadWriteRef(
	id ident.ID,
	tags ident.TagIterator,
	opts ShardSeriesReadWriteRefOptions,
) (SeriesReadWriteRef, error) {
	// Try retrieve existing series.
	entry, _, err := s.tryRetrieveWritableSeries(id)
	if err != nil {
		return SeriesReadWriteRef{}, err
	}

	if entry != nil {
		// The read/write ref is already incremented.
		return SeriesReadWriteRef{
			Series:              entry.Series,
			Shard:               s.shard,
			UniqueIndex:         entry.Index,
			ReleaseReadWriteRef: entry,
		}, nil
	}

	// NB(r): Insert synchronously so caller has access to the series
	// immediately, otherwise calls to LoadBlock(..) etc on the series itself
	// may have no effect if a collision with the same series
	// being put in the insert queue may cause a block to be loaded to a
	// series which gets discarded.
	// TODO(r): Probably can't insert series sync otherwise we stall a ton
	// of writes... need a better solution for bootstrapping.
	// This is what causes writes to degrade during bootstrap.
	at := s.nowFn()
	entry, err = s.insertSeriesSync(id, newTagsIterArg(tags), insertSyncOptions{
		insertType:      insertSyncIncReaderWriterCount,
		hasPendingIndex: opts.ReverseIndex,
		pendingIndex: dbShardPendingIndex{
			timestamp:  at,
			enqueuedAt: at,
		},
	})
	if err != nil {
		return SeriesReadWriteRef{}, err
	}

	return SeriesReadWriteRef{
		Series:              entry.Series,
		Shard:               s.shard,
		UniqueIndex:         entry.Index,
		ReleaseReadWriteRef: entry,
	}, nil
}

func (s *dbShard) ReadEncoded(
	ctx context.Context,
	id ident.ID,
	start, end time.Time,
	nsCtx namespace.Context,
) ([][]xio.BlockReader, error) {
	s.RLock()
	entry, _, err := s.lookupEntryWithLock(id)
	if entry != nil {
		// NB(r): Ensure readers have consistent view of this series, do
		// not expire the series while being read from.
		entry.IncrementReaderWriterCount()
		defer entry.DecrementReaderWriterCount()
	}
	s.RUnlock()

	if err == errShardEntryNotFound {
		switch s.opts.SeriesCachePolicy() {
		case series.CacheAll:
			// No-op, would be in memory if cached
			return nil, nil
		}
	} else if err != nil {
		return nil, err
	}

	if entry != nil {
		return entry.Series.ReadEncoded(ctx, start, end, nsCtx)
	}

	retriever := s.seriesBlockRetriever
	onRetrieve := s.seriesOnRetrieveBlock
	opts := s.seriesOpts
	reader := series.NewReaderUsingRetriever(id, retriever, onRetrieve, nil, opts)
	return reader.ReadEncoded(ctx, start, end, nsCtx)
}

// lookupEntryWithLock returns the entry for a given id while holding a read lock or a write lock.
func (s *dbShard) lookupEntryWithLock(id ident.ID) (*lookup.Entry, *list.Element, error) {
	if s.state != dbShardStateOpen {
		// NB(r): Return an invalid params error here so any upstream
		// callers will not retry this operation
		return nil, nil, xerrors.NewInvalidParamsError(errShardNotOpen)
	}
	elem, exists := s.lookup.Get(id)
	if !exists {
		return nil, nil, errShardEntryNotFound
	}
	return elem.Value.(*lookup.Entry), elem, nil
}

func (s *dbShard) writableSeries(id ident.ID, tags ident.TagIterator) (*lookup.Entry, error) {
	for {
		entry, _, err := s.tryRetrieveWritableSeries(id)
		if entry != nil {
			return entry, nil
		}
		if err != nil {
			return nil, err
		}

		// Not inserted, attempt a batched insert
		result, err := s.insertSeriesAsyncBatched(id, tags, dbShardInsertAsyncOptions{})
		if err != nil {
			return nil, err
		}

		// Wait for the insert attempt
		result.wg.Wait()
	}
}

type writableSeriesOptions struct {
	writeNewSeriesAsync bool
}

func (s *dbShard) tryRetrieveWritableSeries(id ident.ID) (
	*lookup.Entry,
	writableSeriesOptions,
	error,
) {
	s.RLock()
	opts := writableSeriesOptions{
		writeNewSeriesAsync: s.currRuntimeOptions.writeNewSeriesAsync,
	}
	if entry, _, err := s.lookupEntryWithLock(id); err == nil {
		entry.IncrementReaderWriterCount()
		s.RUnlock()
		return entry, opts, nil
	} else if err != errShardEntryNotFound {
		s.RUnlock()
		return nil, opts, err
	}
	s.RUnlock()
	return nil, opts, nil
}

func (s *dbShard) newShardEntry(
	id ident.ID,
	tagsArgOpts tagsArgOptions,
) (*lookup.Entry, error) {
	// NB(r): As documented in storage/series.DatabaseSeries the series IDs
	// and metadata are garbage collected, hence we cast the ID to a BytesID
	// that can't be finalized.
	// Since series are purged so infrequently the overhead of not releasing
	// back an ID and metadata to a pool is amortized over a long period of
	// time.
	// Also of note, when a series is indexed in multiple index segments it is
	// worth keeping the metadata around so it can be referenced to twice
	// without creating a new array of []doc.Field for all the tags twice.
	// Hence this stays on the storage/series.DatabaseSeries for when it needs
	// to be re-indexed.
	var (
		seriesMetadata doc.Document
		err            error
	)
	switch tagsArgOpts.arg {
	case tagsIterArg:
		// NB(r): Rewind so we record the tag iterator from the beginning.
		tagsIter := tagsArgOpts.tagsIter.Duplicate()

		// Pass nil for the identifier pool because the pool will force us to use an array
		// with a large capacity to store the tags. Since these tags are long-lived, it's
		// better to allocate an array of the exact size to save memory.
		seriesMetadata, err = convert.FromSeriesIDAndTagIter(id, tagsIter)
		tagsIter.Close()
		if err != nil {
			return nil, err
		}

	case tagsArg:
		seriesMetadata, err = convert.FromSeriesIDAndTags(id, tagsArgOpts.tags)
		if err != nil {
			return nil, err
		}

	default:
		return nil, errNewShardEntryTagsTypeInvalid
	}

	// Use the same bytes as the series metadata for the ID.
	seriesID := ident.BytesID(seriesMetadata.ID)

	uniqueIndex := s.increasingIndex.nextIndex()
	newSeries := s.seriesPool.Get()
	newSeries.Reset(series.DatabaseSeriesOptions{
		ID:                     seriesID,
		Metadata:               seriesMetadata,
		UniqueIndex:            uniqueIndex,
		BlockRetriever:         s.seriesBlockRetriever,
		OnRetrieveBlock:        s.seriesOnRetrieveBlock,
		OnEvictedFromWiredList: s,
		Options:                s.seriesOpts,
	})
	return lookup.NewEntry(newSeries, uniqueIndex), nil
}

type insertAsyncResult struct {
	wg       *sync.WaitGroup
	copiedID ident.ID
	// entry is not guaranteed to be the final entry
	// inserted into the shard map in case there is already
	// an existing entry waiting in the insert queue
	entry *lookup.Entry
}

func (s *dbShard) pendingIndexInsert(
	entry *lookup.Entry,
	timestamp time.Time,
) writes.PendingIndexInsert {
	// inc a ref on the entry to ensure it's valid until the queue acts upon it.
	entry.OnIndexPrepare()
	return writes.PendingIndexInsert{
		Entry: index.WriteBatchEntry{
			Timestamp:     timestamp,
			OnIndexSeries: entry,
			EnqueuedAt:    s.nowFn(),
		},
		Document: entry.Series.Metadata(),
	}
}

func (s *dbShard) insertSeriesForIndexingAsyncBatched(
	entry *lookup.Entry,
	timestamp time.Time,
	async bool,
) error {
	indexBlockStart := s.reverseIndex.BlockStartForWriteTime(timestamp)
	// inc a ref on the entry to ensure it's valid until the queue acts upon it.
	entry.OnIndexPrepare()
	wg, err := s.insertQueue.Insert(dbShardInsert{
		entry: entry,
		opts: dbShardInsertAsyncOptions{
			hasPendingIndexing: true,
			pendingIndex: dbShardPendingIndex{
				timestamp:  timestamp,
				enqueuedAt: s.nowFn(),
			},
			// indicate we already have inc'd the entry's ref count, so we can correctly
			// handle the ref counting semantics in `insertSeriesBatch`.
			entryRefCountIncremented: true,
		},
	})

	// i.e. unable to enqueue into shard insert queue
	if err != nil {
		entry.OnIndexFinalize(indexBlockStart) // release any reference's we've held for indexing
		return err
	}

	// if operating in async mode, we're done
	if async {
		return nil
	}

	// if indexing in sync mode, wait till we're done and ensure we have have indexed the entry
	wg.Wait()
	if !entry.IndexedForBlockStart(indexBlockStart) {
		// i.e. indexing failed
		return fmt.Errorf("internal error: unable to index series")
	}

	return nil
}

func (s *dbShard) insertSeriesAsyncBatched(
	id ident.ID,
	tags ident.TagIterator,
	opts dbShardInsertAsyncOptions,
) (insertAsyncResult, error) {
	entry, err := s.newShardEntry(id, newTagsIterArg(tags))
	if err != nil {
		return insertAsyncResult{}, err
	}

	wg, err := s.insertQueue.Insert(dbShardInsert{
		entry: entry,
		opts:  opts,
	})
	return insertAsyncResult{
		wg: wg,
		// Make sure to return the copied ID from the new series
		copiedID: entry.Series.ID(),
		entry:    entry,
	}, err
}

type insertSyncType uint8

// nolint: varcheck, unused
const (
	insertSync insertSyncType = iota
	insertSyncIncReaderWriterCount
)

type insertSyncOptions struct {
	insertType      insertSyncType
	hasPendingIndex bool
	pendingIndex    dbShardPendingIndex
}

func (s *dbShard) insertSeriesSync(
	id ident.ID,
	tagsArgOpts tagsArgOptions,
	opts insertSyncOptions,
) (*lookup.Entry, error) {
	var (
		entry *lookup.Entry
		err   error
	)

	s.Lock()
	unlocked := false
	defer func() {
		if !unlocked {
			s.Unlock()
		}
	}()

	entry, _, err = s.lookupEntryWithLock(id)
	if err != nil && err != errShardEntryNotFound {
		// Shard not taking inserts likely.
		return nil, err
	}
	if entry != nil {
		// Already inserted.
		return entry, nil
	}

	entry, err = s.newShardEntry(id, tagsArgOpts)
	if err != nil {
		// should never happen
		instrument.EmitAndLogInvariantViolation(s.opts.InstrumentOptions(),
			func(logger *zap.Logger) {
				logger.Error("insertSeriesSync error creating shard entry",
					zap.String("id", id.String()),
					zap.Error(err))
			})
		return nil, err
	}

	s.insertNewShardEntryWithLock(entry)

	// Track unlocking.
	unlocked = true
	s.Unlock()

	// Be sure to enqueue for indexing if requires a pending index.
	if opts.hasPendingIndex {
		if _, err := s.insertQueue.Insert(dbShardInsert{
			entry: entry,
			opts: dbShardInsertAsyncOptions{
				hasPendingIndexing: opts.hasPendingIndex,
				pendingIndex:       opts.pendingIndex,
			},
		}); err != nil {
			return nil, err
		}
	}

	// Check if we're making a modification to this entry, be sure
	// to increment the writer count so it's visible when we release
	// the lock.
	if opts.insertType == insertSyncIncReaderWriterCount {
		entry.IncrementReaderWriterCount()
	}

	return entry, nil
}

func (s *dbShard) insertNewShardEntryWithLock(entry *lookup.Entry) {
	// Set the lookup value, we use the copied ID and since it is GC'd
	// we explicitly set it with options to not copy the key and not to
	// finalize it.
	copiedID := entry.Series.ID()
	listElem := s.list.PushBack(entry)
	s.lookup.SetUnsafe(copiedID, listElem, shardMapSetUnsafeOptions{
		NoCopyKey:     true,
		NoFinalizeKey: true,
	})
}

func (s *dbShard) insertSeriesBatch(inserts []dbShardInsert) error {
	var (
		anyPendingAction   = false
		numPendingIndexing = 0
	)

	s.Lock()
	for i := range inserts {
		// If we are going to write to this entry then increment the
		// writer count so it does not look empty immediately after
		// we release the write lock.
		hasPendingWrite := inserts[i].opts.hasPendingWrite
		hasPendingIndexing := inserts[i].opts.hasPendingIndexing
		hasPendingRetrievedBlock := inserts[i].opts.hasPendingRetrievedBlock
		anyPendingAction = anyPendingAction || hasPendingWrite ||
			hasPendingRetrievedBlock || hasPendingIndexing

		if hasPendingIndexing {
			numPendingIndexing++
		}

		// we don't need to inc the entry ref count if we already have a ref on the entry. check if
		// that's the case.
		if inserts[i].opts.entryRefCountIncremented {
			// don't need to inc a ref on the entry, we were given as writable entry as input.
			continue
		}

		// i.e. we don't have a ref on provided entry, so we check if between the operation being
		// enqueue in the shard insert queue, and this function executing, an entry was created
		// for the same ID.
		entry, _, err := s.lookupEntryWithLock(inserts[i].entry.Series.ID())
		if entry != nil {
			// Already exists so update the entry we're pointed at for this insert
			inserts[i].entry = entry
		}

		if hasPendingIndexing || hasPendingWrite || hasPendingRetrievedBlock {
			// We're definitely writing a value, ensure that the pending write is
			// visible before we release the lookup write lock
			inserts[i].entry.IncrementReaderWriterCount()
			// also indicate that we have a ref count on this entry for this operation
			inserts[i].opts.entryRefCountIncremented = true
		}

		if err == nil {
			// Already inserted
			continue
		}

		if err != errShardEntryNotFound {
			// Shard is not taking inserts
			s.Unlock()
			// FOLLOWUP(prateek): is this an existing bug? why don't we need to release any ref's we've inc'd
			// on entries in the loop before this point, i.e. in range [0, i). Otherwise, how are those entries
			// going to get cleaned up?
			s.metrics.insertAsyncInsertErrors.Inc(int64(len(inserts) - i))
			return err
		}

		// Insert still pending, perform the insert
		entry = inserts[i].entry
		s.insertNewShardEntryWithLock(entry)
	}
	s.Unlock()

	if !anyPendingAction {
		return nil
	}

	// Perform any indexing, pending writes or pending retrieved blocks outside of lock
	ctx := s.contextPool.Get()
	// TODO(prateek): pool this type
	indexBlockSize := s.namespace.Options().IndexOptions().BlockSize()
	indexBatch := index.NewWriteBatch(index.WriteBatchOptions{
		InitialCapacity: numPendingIndexing,
		IndexBlockSize:  indexBlockSize,
	})
	for i := range inserts {
		var (
			entry           = inserts[i].entry
			releaseEntryRef = inserts[i].opts.entryRefCountIncremented
			err             error
		)

		if inserts[i].opts.hasPendingWrite {
			write := inserts[i].opts.pendingWrite
			var annotationBytes []byte
			if write.annotation != nil {
				annotationBytes = write.annotation.Bytes()
			}
			// NB: Ignore the `wasWritten` return argument here since this is an async
			// operation and there is nothing further to do with this value.
			// TODO: Consider propagating the `wasWritten` argument back to the caller
			// using waitgroup (or otherwise) in the future.
			_, _, err = entry.Series.Write(ctx, write.timestamp, write.value,
				write.unit, annotationBytes, write.opts)
			if err != nil {
				if xerrors.IsInvalidParams(err) {
					s.metrics.insertAsyncWriteInvalidParamsErrors.Inc(1)
				} else {
					s.metrics.insertAsyncWriteInternalErrors.Inc(1)
					s.logger.Error("error with async insert write", zap.Error(err))
				}
			}

			if write.annotation != nil {
				// Now that we've performed the write, we can finalize the annotation because
				// we're done with it and all the code from the series downwards has copied any
				// data that it required.
				write.annotation.DecRef()
				write.annotation.Finalize()
			}
		}

		if inserts[i].opts.hasPendingIndexing {
			pendingIndex := inserts[i].opts.pendingIndex
			// increment the ref on the entry, as the original one was transferred to the
			// this method (insertSeriesBatch) via `entryRefCountIncremented` mechanism.
			entry.OnIndexPrepare()

			writeBatchEntry := index.WriteBatchEntry{
				Timestamp:     pendingIndex.timestamp,
				OnIndexSeries: entry,
				EnqueuedAt:    pendingIndex.enqueuedAt,
			}

			indexBatch.Append(writeBatchEntry, entry.Series.Metadata())
		}

		if inserts[i].opts.hasPendingRetrievedBlock {
			block := inserts[i].opts.pendingRetrievedBlock
			entry.Series.OnRetrieveBlock(block.id, block.tags, block.start, block.segment, block.nsCtx)
		}

		// Entries in the shard insert queue are either of:
		// - new entries
		// - existing entries that we've taken a ref on (marked as entryRefCountIncremented)
		if releaseEntryRef {
			entry.DecrementReaderWriterCount()
		}
	}

	var err error
	// index all requested entries in batch.
	if n := indexBatch.Len(); n > 0 {
		err = s.reverseIndex.WriteBatch(indexBatch)
		if err != nil {
			s.metrics.insertAsyncIndexErrors.Inc(int64(n))
		}
	}

	// Avoid goroutine spinning up to close this context
	ctx.BlockingClose()

	return err
}

func (s *dbShard) FetchBlocks(
	ctx context.Context,
	id ident.ID,
	starts []time.Time,
	nsCtx namespace.Context,
) ([]block.FetchBlockResult, error) {
	s.RLock()
	entry, _, err := s.lookupEntryWithLock(id)
	if entry != nil {
		// NB(r): Ensure readers have consistent view of this series, do
		// not expire the series while being read from.
		entry.IncrementReaderWriterCount()
		defer entry.DecrementReaderWriterCount()
	}
	s.RUnlock()

	if err == errShardEntryNotFound {
		switch s.opts.SeriesCachePolicy() {
		case series.CacheAll:
			// No-op, would be in memory if cached
			return nil, nil
		}
	} else if err != nil {
		return nil, err
	}

	if entry != nil {
		return entry.Series.FetchBlocks(ctx, starts, nsCtx)
	}

	retriever := s.seriesBlockRetriever
	onRetrieve := s.seriesOnRetrieveBlock
	opts := s.seriesOpts
	// Nil for onRead callback because we don't want peer bootstrapping to impact
	// the behavior of the LRU
	var onReadCb block.OnReadBlock
	reader := series.NewReaderUsingRetriever(id, retriever, onRetrieve, onReadCb, opts)
	return reader.FetchBlocks(ctx, starts, nsCtx)
}

func (s *dbShard) FetchBlocksForColdFlush(
	ctx context.Context,
	seriesID ident.ID,
	start time.Time,
	version int,
	nsCtx namespace.Context,
) (block.FetchBlockResult, error) {
	s.RLock()
	entry, _, err := s.lookupEntryWithLock(seriesID)
	s.RUnlock()
	if entry == nil || err != nil {
		return block.FetchBlockResult{}, err
	}

	return entry.Series.FetchBlocksForColdFlush(ctx, start, version, nsCtx)
}

func (s *dbShard) fetchActiveBlocksMetadata(
	ctx context.Context,
	start, end time.Time,
	limit int64,
	indexCursor int64,
	opts series.FetchBlocksMetadataOptions,
) (block.FetchBlocksMetadataResults, *int64, error) {
	var (
		res             = s.opts.FetchBlocksMetadataResultsPool().Get()
		fetchCtx        = s.contextPool.Get()
		nextIndexCursor *int64
	)

	var loopErr error
	s.forEachShardEntry(func(entry *lookup.Entry) bool {
		// Break out of the iteration loop once we've accumulated enough entries.
		if int64(len(res.Results())) >= limit {
			next := int64(entry.Index)
			nextIndexCursor = &next
			return false
		}

		// Fast forward past indexes lower than page token
		if int64(entry.Index) < indexCursor {
			return true
		}

		// Use a context here that we finalize immediately so the stream
		// readers can be returned to pool after we finish fetching the
		// metadata for this series.
		// NB(r): Use a pooled context for pooled finalizers/closers but
		// reuse so don't need to put and get from the pool each iteration.
		fetchCtx.Reset()
		metadata, err := entry.Series.FetchBlocksMetadata(ctx, start, end, opts)
		fetchCtx.BlockingCloseReset()
		if err != nil {
			loopErr = err
			return false
		}

		// If the blocksMetadata is empty, the series have no data within the specified
		// time range so we don't return it to the client
		if len(metadata.Blocks.Results()) == 0 {
			metadata.Blocks.Close()
			return true
		}

		// Otherwise add it to the result which takes care of closing the metadata
		res.Add(metadata)

		return true
	})

	return res, nextIndexCursor, loopErr
}

func (s *dbShard) FetchBlocksMetadataV2(
	ctx context.Context,
	start, end time.Time,
	limit int64,
	encodedPageToken PageToken,
	opts block.FetchBlocksMetadataOptions,
) (block.FetchBlocksMetadataResults, PageToken, error) {
	token := new(pagetoken.PageToken)
	if encodedPageToken != nil {
		if err := proto.Unmarshal(encodedPageToken, token); err != nil {
			return nil, nil, xerrors.NewInvalidParamsError(errShardInvalidPageToken)
		}
	} else {
		// NB(bodu): Allow callers to specify that they only want results from disk.
		if opts.OnlyDisk {
			token.FlushedSeriesPhase = &pagetoken.PageToken_FlushedSeriesPhase{}
		}
	}

	// NB(r): If returning mixed in memory and disk results, then we return anything
	// that's mutable in memory first then all disk results.
	// We work backwards so we don't hit race conditions with blocks
	// being flushed and potentially missed between paginations. Working
	// backwards means that we might duplicate metadata sent back switching
	// between active phase and flushed phase, but that's better than missing
	// data working in the opposite direction. De-duping which block time ranges
	// were actually sent is also difficult as it's not always a consistent view
	// across async pagination.
	// Duplicating the metadata sent back means that consumers get a consistent
	// view of the world if they merge all the results together.
	// In the future we should consider the lifecycle of fileset files rather
	// than directly working with them here while filesystem cleanup manager
	// could delete them mid-read, on linux this is ok as it's just an unlink
	// and we'll finish our read cleanly. If there's a race between us thinking
	// the file is accessible and us opening a reader to it then this will bubble
	// an error to the client which will be retried.
	var (
		activePhase  = token.ActiveSeriesPhase
		flushedPhase = token.FlushedSeriesPhase
	)
	if flushedPhase == nil {
		// If first phase started or no phases started then return active
		// series metadata until we find a block start time that we have fileset
		// files for.
		indexCursor := int64(0)
		if activePhase != nil {
			indexCursor = activePhase.IndexCursor
		}
		// We do not include cached blocks because we'll send metadata for
		// those blocks when we send metadata directly from the flushed files.
		seriesFetchBlocksMetadataOpts := series.FetchBlocksMetadataOptions{
			FetchBlocksMetadataOptions: opts,
		}
		result, nextIndexCursor, err := s.fetchActiveBlocksMetadata(ctx, start, end,
			limit, indexCursor, seriesFetchBlocksMetadataOpts)
		if err != nil {
			return nil, nil, err
		}

		// Encode the next page token.
		if nextIndexCursor == nil {
			// Next phase, no more results from active series.
			token = &pagetoken.PageToken{
				FlushedSeriesPhase: &pagetoken.PageToken_FlushedSeriesPhase{},
			}
		} else {
			// This phase is still active.
			token = &pagetoken.PageToken{
				ActiveSeriesPhase: &pagetoken.PageToken_ActiveSeriesPhase{
					IndexCursor: *nextIndexCursor,
				},
			}
		}

		data, err := proto.Marshal(token)
		if err != nil {
			return nil, nil, err
		}

		return result, PageToken(data), nil
	}

	// Must be in the second phase, start with checking the latest possible
	// flushed block and work backwards.
	var (
		result    = s.opts.FetchBlocksMetadataResultsPool().Get()
		ropts     = s.namespace.Options().RetentionOptions()
		blockSize = ropts.BlockSize()
		// Subtract one blocksize because all fetch requests are exclusive on the end side.
		blockStart      = end.Truncate(blockSize).Add(-1 * blockSize)
		tokenBlockStart time.Time
		numResults      int64
	)
	if flushedPhase.CurrBlockStartUnixNanos > 0 {
		tokenBlockStart = time.Unix(0, flushedPhase.CurrBlockStartUnixNanos)
		blockStart = tokenBlockStart
	}

	// Work backwards while in requested range and not before retention.
	for !blockStart.Before(start) &&
		!blockStart.Before(retention.FlushTimeStart(ropts, s.nowFn())) {
		exists, err := s.namespaceReaderMgr.filesetExistsAt(s.shard, blockStart)
		if err != nil {
			return nil, nil, err
		}
		if !exists {
			// No fileset files here.
			blockStart = blockStart.Add(-1 * blockSize)
			continue
		}

		var pos readerPosition
		if !tokenBlockStart.IsZero() {
			// Was previously seeking through a previous block, need to validate
			// this is the correct one we found otherwise the file just went missing.
			if !blockStart.Equal(tokenBlockStart) {
				return nil, nil, fmt.Errorf(
					"was reading block at %v but next available block is: %v",
					tokenBlockStart, blockStart)
			}

			// Do not need to check if we move onto the next block that it matches
			// the token's block start on next iteration.
			tokenBlockStart = time.Time{}

			pos.metadataIdx = int(flushedPhase.CurrBlockEntryIdx)
			pos.volume = int(flushedPhase.Volume)
		}

		// Open a reader at this position, potentially from cache.
		reader, err := s.namespaceReaderMgr.get(s.shard, blockStart, pos)
		if err != nil {
			return nil, nil, err
		}

		for numResults < limit {
			id, tags, size, checksum, err := reader.ReadMetadata()
			if err == io.EOF {
				// Clean end of volume, we can break now.
				if err := reader.Close(); err != nil {
					return nil, nil, fmt.Errorf(
						"could not close metadata reader for block %v: %v",
						blockStart, err)
				}
				break
			}
			if err != nil {
				// Best effort to close the reader on a read error.
				if err := reader.Close(); err != nil {
					s.logger.Error("could not close reader on unexpected err", zap.Error(err))
				}
				return nil, nil, fmt.Errorf(
					"could not read metadata for block %v: %v",
					blockStart, err)
			}

			blockResult := s.opts.FetchBlockMetadataResultsPool().Get()
			value := block.FetchBlockMetadataResult{
				Start: blockStart,
			}
			if opts.IncludeSizes {
				value.Size = int64(size)
			}
			if opts.IncludeChecksums {
				v := checksum
				value.Checksum = &v
			}
			blockResult.Add(value)

			numResults++
			result.Add(block.NewFetchBlocksMetadataResult(id, tags,
				blockResult))
		}

		endPos := int64(reader.MetadataRead())
		// This volume may be different from the one initially requested,
		// e.g. if there was a compaction between the last call and this
		// one, so be sure to update the state of the pageToken. If this is not
		// updated, the request would have to start from the beginning since it
		// would be requesting a stale volume, which could result in an infinite
		// loop of requests that never complete.
		volume := int64(reader.Status().Volume)

		// Return the reader to the cache. Since this is effectively putting
		// the reader into a shared pool, don't use the reader after this call.
		err = s.namespaceReaderMgr.put(reader)
		if err != nil {
			return nil, nil, err
		}

		if numResults >= limit {
			// We hit the limit, return results with page token.
			token = &pagetoken.PageToken{
				FlushedSeriesPhase: &pagetoken.PageToken_FlushedSeriesPhase{
					CurrBlockStartUnixNanos: blockStart.UnixNano(),
					CurrBlockEntryIdx:       endPos,
					Volume:                  volume,
				},
			}
			data, err := proto.Marshal(token)
			if err != nil {
				return nil, nil, err
			}
			return result, PageToken(data), nil
		}

		// Otherwise we move on to the previous block.
		blockStart = blockStart.Add(-1 * blockSize)
	}

	// No more results if we fall through.
	return result, nil, nil
}

func (s *dbShard) PrepareBootstrap(ctx context.Context) error {
	ctx, span, sampled := ctx.StartSampledTraceSpan(tracepoint.ShardPrepareBootstrap)
	defer span.Finish()

	if sampled {
		span.LogFields(log.Int("shard", int(s.shard)))
	}

	// Iterate flushed time ranges to determine which blocks are retrievable.
	// NB(r): This must be done before bootstrap since during bootstrapping
	// series will load blocks into series with series.LoadBlock(...) which
	// needs to ask the shard whether certain time windows have been flushed or
	// not.
	s.initializeFlushStates()
	return nil
}

func (s *dbShard) initializeFlushStates() {
	s.flushState.RLock()
	initialized := s.flushState.initialized
	s.flushState.RUnlock()
	if initialized {
		return
	}

	defer func() {
		s.flushState.Lock()
		s.flushState.initialized = true
		s.flushState.Unlock()
	}()

	s.UpdateFlushStates()
	return
}

func (s *dbShard) UpdateFlushStates() {
	fsOpts := s.opts.CommitLogOptions().FilesystemOptions()
	readInfoFilesResults := fs.ReadInfoFiles(fsOpts.FilePathPrefix(), s.namespace.ID(), s.shard,
		fsOpts.InfoReaderBufferSize(), fsOpts.DecodingOptions())

	for _, result := range readInfoFilesResults {
		if err := result.Err.Error(); err != nil {
			s.logger.Error("unable to read info files in shard bootstrap",
				zap.Uint32("shard", s.ID()),
				zap.Stringer("namespace", s.namespace.ID()),
				zap.String("filepath", result.Err.Filepath()),
				zap.Error(err))
			continue
		}

		info := result.Info
		at := xtime.FromNanoseconds(info.BlockStart)
		currState := s.flushStateNoBootstrapCheck(at)
		if currState.WarmStatus != fileOpSuccess {
			s.markWarmFlushStateSuccess(at)
		}

		// Cold version needs to get bootstrapped so that the 1:1 relationship
		// between volume number and cold version is maintained and the volume
		// numbers / flush versions remain monotonically increasing.
		//
		// Note that there can be multiple info files for the same block, for
		// example if the database didn't get to clean up compacted filesets
		// before terminating.
		if currState.ColdVersionRetrievable < info.VolumeIndex {
			s.setFlushStateColdVersionRetrievable(at, info.VolumeIndex)
			s.setFlushStateColdVersionFlushed(at, info.VolumeIndex)
		}
	}
}

func (s *dbShard) Bootstrap(ctx context.Context) error {
	ctx, span, sampled := ctx.StartSampledTraceSpan(tracepoint.ShardBootstrap)
	defer span.Finish()

	if sampled {
		span.LogFields(log.Int("shard", int(s.shard)))
	}

	s.Lock()
	if s.bootstrapState == Bootstrapped {
		s.Unlock()
		return errShardAlreadyBootstrapped
	}
	if s.bootstrapState == Bootstrapping {
		s.Unlock()
		return errShardIsBootstrapping
	}
	s.bootstrapState = Bootstrapping
	s.Unlock()

	multiErr := xerrors.NewMultiError()

	// Initialize the flush states if we haven't called prepare bootstrap.
	if err := s.PrepareBootstrap(ctx); err != nil {
		multiErr = multiErr.Add(err)
	}

	// Now that this shard has finished bootstrapping, attempt to cache all of its seekers. Cannot call
	// this earlier as block lease verification will fail due to the shards not being bootstrapped
	// (and as a result no leases can be verified since the flush state is not yet known).
	if err := s.cacheShardIndices(); err != nil {
		multiErr = multiErr.Add(err)
	}

	s.Lock()
	s.bootstrapState = Bootstrapped
	s.Unlock()

	return multiErr.FinalError()
}

func (s *dbShard) LoadBlocks(
	seriesToLoad *result.Map,
) error {
	if seriesToLoad == nil {
		return errTriedToLoadNilSeries
	}

	s.Lock()
	// Don't allow loads until the shard is bootstrapped because the shard flush states need to be
	// bootstrapped in order to safely load blocks. This also keeps things simpler to reason about.
	if s.bootstrapState != Bootstrapped {
		s.Unlock()
		return errShardIsNotBootstrapped
	}
	s.Unlock()

	memTracker := s.opts.MemoryTracker()
	estimatedSize := result.EstimateMapBytesSize(seriesToLoad)
	ok := memTracker.IncNumLoadedBytes(estimatedSize)
	if !ok {
		return ErrDatabaseLoadLimitHit
	}

	multiErr := xerrors.NewMultiError()
	for _, elem := range seriesToLoad.Iter() {
		dbBlocks := elem.Value()
		id := dbBlocks.ID
		tags := dbBlocks.Tags

		canFinalizeTagsAll := true
		for _, block := range dbBlocks.Blocks.AllBlocks() {
			result, err := s.loadBlock(id, tags, block)
			if err != nil {
				multiErr = multiErr.Add(err)
			}

			canFinalizeTagsAll = canFinalizeTagsAll && result.canFinalizeTags
		}

		if canFinalizeTagsAll {
			tags.Finalize()
		}
	}

	return multiErr.FinalError()
}

type loadBlockResult struct {
	canFinalizeTags bool
}

func (s *dbShard) loadBlock(
	id ident.ID,
	tags ident.Tags,
	block block.DatabaseBlock,
) (loadBlockResult, error) {
	var (
		timestamp = block.StartTime()
		result    loadBlockResult
	)

	// First lookup if series already exists.
	entry, shardOpts, err := s.tryRetrieveWritableSeries(id)
	if err != nil && err != errShardEntryNotFound {
		return result, err
	}
	if entry == nil {
		// Synchronously insert to avoid waiting for the insert queue which could potentially
		// delay the insert.
		entry, err = s.insertSeriesSync(id, newTagsArg(tags),
			insertSyncOptions{
				// NB(r): Because insertSyncIncReaderWriterCount is used here we
				// don't need to explicitly increment the reader/writer count and it
				// will happen while the write lock is held so that it can't immediately
				// be expired.
				insertType:      insertSyncIncReaderWriterCount,
				hasPendingIndex: s.reverseIndex != nil,
				pendingIndex: dbShardPendingIndex{
					timestamp:  timestamp,
					enqueuedAt: s.nowFn(),
				},
			})
		if err != nil {
			return result, err
		}
	} else {
		// No longer needed as we found the series and we don't require
		// them for insertion.
		// FOLLOWUP(r): Audit places that keep refs to the ID from a
		// bootstrap result, newShardEntry copies it but some of the
		// bootstrapped blocks when using certain series cache policies
		// keeps refs to the ID with seriesID, so for now these IDs will
		// be garbage collected)
		result.canFinalizeTags = true
	}

	// Always decrement the reader writer count.
	defer entry.DecrementReaderWriterCount()

	// NB(rartoul): The data being loaded is not part of the bootstrap process then it needs to be
	// loaded as a cold write because the load could be happening concurrently with
	// other processes like the flush (as opposed to bootstrap which cannot happen
	// concurrently with a flush) and there is no way to know if this series/block
	// combination has been warm flushed or not yet since updating the shard block state
	// doesn't happen until the entire flush completes.
	//
	// As a result the only safe operation is to load the block as a cold write which
	// ensures that the data will eventually be flushed and merged with the existing data
	// on disk in the two scenarios where the Load() API is used (cold writes and repairs).
	if err := entry.Series.LoadBlock(block, series.ColdWrite); err != nil {
		return result, err
	}
	// Cannot close blocks once done as series takes ref to them.

	// Check if needs to be reverse indexed.
	if s.reverseIndex != nil &&
		entry.NeedsIndexUpdate(s.reverseIndex.BlockStartForWriteTime(timestamp)) {
		err = s.insertSeriesForIndexingAsyncBatched(entry, timestamp,
			shardOpts.writeNewSeriesAsync)
		if err != nil {
			return result, err
		}
	}

	return result, nil
}

func (s *dbShard) cacheShardIndices() error {
	retriever := s.DatabaseBlockRetriever
	// May be nil depending on the caching policy.
	if retriever == nil {
		return nil
	}

	s.logger.Debug("caching shard indices", zap.Uint32("shard", s.ID()))
	if err := retriever.CacheShardIndices([]uint32{s.ID()}); err != nil {
		s.logger.Error("caching shard indices error",
			zap.Uint32("shard", s.ID()),
			zap.Error(err))
		return err
	}

	s.logger.Debug("caching shard indices completed successfully",
		zap.Uint32("shard", s.ID()))
	return nil
}

func (s *dbShard) WarmFlush(
	blockStart time.Time,
	flushPreparer persist.FlushPreparer,
	nsCtx namespace.Context,
) error {
	// We don't flush data when the shard is still bootstrapping
	s.RLock()
	if s.bootstrapState != Bootstrapped {
		s.RUnlock()
		return errShardNotBootstrappedToFlush
	}
	s.RUnlock()

	prepareOpts := persist.DataPrepareOptions{
		NamespaceMetadata: s.namespace,
		Shard:             s.ID(),
		BlockStart:        blockStart,
		// Volume index is always 0 for warm flushes because a warm flush must
		// happen first before cold flushes happen.
		VolumeIndex: 0,
		// We explicitly set delete if exists to false here as we track which
		// filesets exist at bootstrap time so we should never encounter a time
		// where a fileset already exists when we attempt to flush unless there
		// is a bug in the code.
		DeleteIfExists: false,
		FileSetType:    persist.FileSetFlushType,
	}
	prepared, err := flushPreparer.PrepareData(prepareOpts)
	if err != nil {
		return s.markWarmFlushStateSuccessOrError(blockStart, err)
	}

	var multiErr xerrors.MultiError
	flushCtx := s.contextPool.Get() // From pool so finalizers are from pool.

	flushResult := dbShardFlushResult{}
	s.forEachShardEntry(func(entry *lookup.Entry) bool {
		curr := entry.Series
		// Use a temporary context here so the stream readers can be returned to
		// the pool after we finish fetching flushing the series.
		flushCtx.Reset()
		flushOutcome, err := curr.WarmFlush(flushCtx, blockStart, prepared.Persist, nsCtx)
		// Use BlockingCloseReset so context doesn't get returned to the pool.
		flushCtx.BlockingCloseReset()

		if err != nil {
			multiErr = multiErr.Add(err)
			// If we encounter an error when persisting a series, don't continue as
			// the file on disk could be in a corrupt state.
			return false
		}

		flushResult.update(flushOutcome)

		return true
	})

	s.logFlushResult(flushResult)

	if err := prepared.Close(); err != nil {
		multiErr = multiErr.Add(err)
	}

	return s.markWarmFlushStateSuccessOrError(blockStart, multiErr.FinalError())
}

func (s *dbShard) ColdFlush(
	flushPreparer persist.FlushPreparer,
	resources coldFlushReuseableResources,
	nsCtx namespace.Context,
	onFlush persist.OnFlushSeries,
) (ShardColdFlush, error) {
	// We don't flush data when the shard is still bootstrapping.
	s.RLock()
	if s.bootstrapState != Bootstrapped {
		s.RUnlock()
		return shardColdFlush{}, errShardNotBootstrappedToFlush
	}
	// Use blockStatesSnapshotWithRLock to avoid having to re-acquire read lock.
	blockStates := s.blockStatesSnapshotWithRLock()
	s.RUnlock()

	resources.reset()
	var (
		multiErr           xerrors.MultiError
		dirtySeries        = resources.dirtySeries
		dirtySeriesToWrite = resources.dirtySeriesToWrite
		idElementPool      = resources.idElementPool
	)

	blockStatesSnapshot, bootstrapped := blockStates.UnwrapValue()
	if !bootstrapped {
		return shardColdFlush{}, errFlushStateIsNotInitialized
	}

	var (
		// forEachShardEntry should not execute in parallel, but protect with a lock anyways for paranoia.
		loopErrLock sync.Mutex
		loopErr     error
	)
	// First, loop through all series to capture data on which blocks have dirty
	// series and add them to the resources for further processing.
	s.forEachShardEntry(func(entry *lookup.Entry) bool {
		curr := entry.Series
		seriesMetadata := curr.Metadata()
		blockStarts := curr.ColdFlushBlockStarts(blockStatesSnapshot)
		blockStarts.ForEach(func(t xtime.UnixNano) {
			// Cold flushes can only happen on blockStarts that have been
			// warm flushed, because warm flush logic does not currently
			// perform any merging logic.
			hasWarmFlushed, err := s.hasWarmFlushed(t.ToTime())
			if err != nil {
				loopErrLock.Lock()
				loopErr = err
				loopErrLock.Unlock()
				return
			}
			if !hasWarmFlushed {
				return
			}

			seriesList := dirtySeriesToWrite[t]
			if seriesList == nil {
				seriesList = newIDList(idElementPool)
				dirtySeriesToWrite[t] = seriesList
			}
			element := seriesList.PushBack(seriesMetadata)

			dirtySeries.Set(idAndBlockStart{
				blockStart: t,
				id:         seriesMetadata.ID,
			}, element)
		})

		return true
	})
	if loopErr != nil {
		return shardColdFlush{}, loopErr
	}

	if dirtySeries.Len() == 0 {
		// Early exit if there is nothing dirty to merge. dirtySeriesToWrite
		// may be non-empty when dirtySeries is empty because we purposely
		// leave empty seriesLists in the dirtySeriesToWrite map to avoid having
		// to reallocate them in subsequent usages of the shared resource.
		return shardColdFlush{}, nil
	}

	flush := shardColdFlush{
		shard:   s,
		doneFns: make([]shardColdFlushDone, 0, len(dirtySeriesToWrite)),
	}
	merger := s.newMergerFn(resources.fsReader, s.opts.DatabaseBlockOptions().DatabaseBlockAllocSize(),
		s.opts.SegmentReaderPool(), s.opts.MultiReaderIteratorPool(),
		s.opts.IdentifierPool(), s.opts.EncoderPool(), s.opts.ContextPool(), s.namespace.Options())
	mergeWithMem := s.newFSMergeWithMemFn(s, s, dirtySeries, dirtySeriesToWrite)
	// Loop through each block that we know has ColdWrites. Since each block
	// has its own fileset, if we encounter an error while trying to persist
	// a block, we continue to try persisting other blocks.
	for blockStart := range dirtySeriesToWrite {
		startTime := blockStart.ToTime()
		coldVersion, err := s.RetrievableBlockColdVersion(startTime)
		if err != nil {
			multiErr = multiErr.Add(err)
			continue
		}

		fsID := fs.FileSetFileIdentifier{
			Namespace:   s.namespace.ID(),
			Shard:       s.ID(),
			BlockStart:  startTime,
			VolumeIndex: coldVersion,
		}

		nextVersion := coldVersion + 1
		close, err := merger.Merge(fsID, mergeWithMem, nextVersion, flushPreparer, nsCtx, onFlush)
		if err != nil {
			multiErr = multiErr.Add(err)
			continue
		}
		flush.doneFns = append(flush.doneFns, shardColdFlushDone{
			startTime:   startTime,
			nextVersion: nextVersion,
			close:       close,
		})
	}
	return flush, multiErr.FinalError()
}

func (s *dbShard) Snapshot(
	blockStart time.Time,
	snapshotTime time.Time,
	snapshotPreparer persist.SnapshotPreparer,
	nsCtx namespace.Context,
) error {
	// We don't snapshot data when the shard is still bootstrapping
	s.RLock()
	if s.bootstrapState != Bootstrapped {
		s.RUnlock()
		return errShardNotBootstrappedToSnapshot
	}
	s.RUnlock()

	var multiErr xerrors.MultiError

	prepareOpts := persist.DataPrepareOptions{
		NamespaceMetadata: s.namespace,
		Shard:             s.ID(),
		BlockStart:        blockStart,
		FileSetType:       persist.FileSetSnapshotType,
		// We explicitly set delete if exists to false here as we do not
		// expect there to be a collision as snapshots files are appended
		// with a monotonically increasing number to avoid collisions, there
		// would have to be a competing process to cause a collision.
		DeleteIfExists: false,
		Snapshot: persist.DataPrepareSnapshotOptions{
			SnapshotTime: snapshotTime,
		},
	}
	prepared, err := snapshotPreparer.PrepareData(prepareOpts)
	// Add the err so the defer will capture it
	multiErr = multiErr.Add(err)
	if err != nil {
		return err
	}

	snapshotCtx := s.contextPool.Get()
	s.forEachShardEntry(func(entry *lookup.Entry) bool {
		series := entry.Series
		// Use a temporary context here so the stream readers can be returned to
		// pool after we finish fetching flushing the series
		snapshotCtx.Reset()
		err := series.Snapshot(snapshotCtx, blockStart, prepared.Persist, nsCtx)
		snapshotCtx.BlockingCloseReset()

		if err != nil {
			multiErr = multiErr.Add(err)
			// If we encounter an error when persisting a series, don't continue as
			// the file on disk could be in a corrupt state.
			return false
		}

		return true
	})

	if err := prepared.Close(); err != nil {
		multiErr = multiErr.Add(err)
	}

	return multiErr.FinalError()
}

func (s *dbShard) FlushState(blockStart time.Time) (fileOpState, error) {
	s.flushState.RLock()
	initialized := s.flushState.initialized
	state := s.flushStateWithRLock(blockStart)
	s.flushState.RUnlock()

	if !initialized {
		return fileOpState{}, errFlushStateIsNotInitialized
	}

	return state, nil
}

func (s *dbShard) flushStateNoBootstrapCheck(blockStart time.Time) fileOpState {
	s.flushState.RLock()
	check := s.flushStateWithRLock(blockStart)
	s.flushState.RUnlock()
	return check
}

func (s *dbShard) flushStateWithRLock(blockStart time.Time) fileOpState {
	state, ok := s.flushState.statesByTime[xtime.ToUnixNano(blockStart)]
	if !ok {
		return fileOpState{WarmStatus: fileOpNotStarted}
	}
	return state
}

func (s *dbShard) markWarmFlushStateSuccessOrError(blockStart time.Time, err error) error {
	// Track flush state for block state
	if err == nil {
		s.markWarmFlushStateSuccess(blockStart)
	} else {
		s.markWarmFlushStateFail(blockStart)
	}
	return err
}

func (s *dbShard) markWarmFlushStateSuccess(blockStart time.Time) {
	s.flushState.Lock()
	s.flushState.statesByTime[xtime.ToUnixNano(blockStart)] =
		fileOpState{
			WarmStatus: fileOpSuccess,
		}
	s.flushState.Unlock()
}

func (s *dbShard) markWarmFlushStateFail(blockStart time.Time) {
	s.flushState.Lock()
	state := s.flushState.statesByTime[xtime.ToUnixNano(blockStart)]
	state.WarmStatus = fileOpFailed
	state.NumFailures++
	s.flushState.statesByTime[xtime.ToUnixNano(blockStart)] = state
	s.flushState.Unlock()
}

func (s *dbShard) incrementFlushStateFailures(blockStart time.Time) {
	s.flushState.Lock()
	state := s.flushState.statesByTime[xtime.ToUnixNano(blockStart)]
	state.NumFailures++
	s.flushState.statesByTime[xtime.ToUnixNano(blockStart)] = state
	s.flushState.Unlock()
}

func (s *dbShard) setFlushStateColdVersionRetrievable(blockStart time.Time, version int) {
	s.flushState.Lock()
	state := s.flushState.statesByTime[xtime.ToUnixNano(blockStart)]
	state.ColdVersionRetrievable = version
	s.flushState.statesByTime[xtime.ToUnixNano(blockStart)] = state
	s.flushState.Unlock()
}

func (s *dbShard) setFlushStateColdVersionFlushed(blockStart time.Time, version int) {
	s.flushState.Lock()
	state := s.flushState.statesByTime[xtime.ToUnixNano(blockStart)]
	state.ColdVersionFlushed = version
	s.flushState.statesByTime[xtime.ToUnixNano(blockStart)] = state
	s.flushState.Unlock()
}

func (s *dbShard) removeAnyFlushStatesTooEarly(startTime time.Time) {
	s.flushState.Lock()
	earliestFlush := retention.FlushTimeStart(s.namespace.Options().RetentionOptions(), startTime)
	for t := range s.flushState.statesByTime {
		if t.ToTime().Before(earliestFlush) {
			delete(s.flushState.statesByTime, t)
		}
	}
	s.flushState.Unlock()
}

func (s *dbShard) CleanupExpiredFileSets(earliestToRetain time.Time) error {
	filePathPrefix := s.opts.CommitLogOptions().FilesystemOptions().FilePathPrefix()
	expired, err := s.filesetPathsBeforeFn(filePathPrefix, s.namespace.ID(), s.ID(), earliestToRetain)
	if err != nil {
		return fmt.Errorf("encountered errors when getting fileset files for prefix %s namespace %s shard %d: %v",
			filePathPrefix, s.namespace.ID(), s.ID(), err)
	}

	return s.deleteFilesFn(expired)
}

func (s *dbShard) CleanupCompactedFileSets() error {
	filePathPrefix := s.opts.CommitLogOptions().FilesystemOptions().FilePathPrefix()
	filesets, err := s.filesetsFn(filePathPrefix, s.namespace.ID(), s.ID())
	if err != nil {
		return fmt.Errorf("encountered errors when getting fileset files for prefix %s namespace %s shard %d: %v",
			filePathPrefix, s.namespace.ID(), s.ID(), err)
	}

	// Get a snapshot of all states here to prevent constantly getting/releasing
	// locks in a tight loop below. This snapshot won't become stale halfway
	// through this because flushing and cleanup never happen in parallel.
	blockStates := s.BlockStatesSnapshot()
	blockStatesSnapshot, bootstrapped := blockStates.UnwrapValue()
	if !bootstrapped {
		return errShardIsNotBootstrapped
	}

	toDelete := fs.FileSetFilesSlice(make([]fs.FileSetFile, 0, len(filesets)))
	for _, datafile := range filesets {
		fileID := datafile.ID
		blockState := blockStatesSnapshot.Snapshot[xtime.ToUnixNano(fileID.BlockStart)]
		if fileID.VolumeIndex < blockState.ColdVersion {
			toDelete = append(toDelete, datafile)
		}
	}

	return s.deleteFilesFn(toDelete.Filepaths())
}

func (s *dbShard) Repair(
	ctx context.Context,
	nsCtx namespace.Context,
	nsMeta namespace.Metadata,
	tr xtime.Range,
	repairer databaseShardRepairer,
) (repair.MetadataComparisonResult, error) {
	return repairer.Repair(ctx, nsCtx, nsMeta, tr, s)
}

func (s *dbShard) AggregateTiles(
	ctx context.Context,
	reader fs.DataFileSetReader,
	sourceNsID ident.ID,
	sourceShard databaseShard,
	opts AggregateTilesOptions,
	wOpts series.WriteOptions,
) (int64, error) {
	latestSourceVolume, err := sourceShard.latestVolume(opts.Start)
	if err != nil {
		return 0, err
	}

	openOpts := fs.DataReaderOpenOptions{
		Identifier: fs.FileSetFileIdentifier{
			Namespace:   sourceNsID,
			Shard:       sourceShard.ID(),
			BlockStart:  opts.Start,
			VolumeIndex: latestSourceVolume,
		},
		FileSetType: persist.FileSetFlushType,
	}
	if err := reader.Open(openOpts); err != nil {
		return 0, err
	}
	defer reader.Close()

	encodingOpts := encoding.NewOptions().SetBytesPool(s.opts.BytesPool())

	concurrency := osruntime.NumCPU()
	// TODO: fix it. concurrency currently raises panics
	concurrency = 1
	tileOpts := tile.Options{
		FrameSize:    xtime.UnixNano(opts.Step.Nanoseconds()),
		Start:        xtime.ToUnixNano(opts.Start),
		Concurrency:  concurrency,
		UseArrow:     false,
		EncodingOpts: encodingOpts,
	}

	readerIter, err := tile.NewSeriesBlockIterator(reader, tileOpts)
	if err != nil {
		return 0, err
	}

<<<<<<< HEAD
	closed := false
	defer func() {
		if !closed {
			if err := readerIter.Close(); err != nil {
				// NB: log the error on ungraceful exit.
				s.logger.Error("could not close read iterator on error", zap.Error(err))
=======
		for dataPointIter.Next() {
			dp, unit, annot := dataPointIter.Current()
			_, err = s.writeAndIndex(ctx, id, tags, dp.Timestamp, dp.Value, unit, annot, wOpts, true)
			if err != nil {
				s.metrics.largeTilesWriteErrors.Inc(1)
				lastWriteError = err
			} else {
				s.metrics.largeTilesWrites.Inc(1)
>>>>>>> 723767cc
			}
		}
	}()

	var (
		processedBlockCount atomic.Int64
		multiErr            xerrors.MultiError
		wg                  sync.WaitGroup
		mu                  sync.Mutex
	)

	for readerIter.Next() {
		seriesIters := readerIter.Current()
		for _, seriesIter := range seriesIters {
			wg.Add(1)
			seriesIter := seriesIter
			go func() {
				for seriesIter.Next() {
					frame := seriesIter.Current()
					id := frame.ID()
					tags := frame.Tags()
					unit, singleUnit := frame.Units().SingleValue()
					annotation, singleAnnotation := frame.Annotations().SingleValue()
					if vals := frame.Values(); len(vals) > 0 {
						lastIdx := len(vals) - 1
						lastValue := vals[lastIdx]
						lastTimestamp := frame.Timestamps()[lastIdx]
						if !singleUnit {
							// TODO: what happens if unit has changed mid-tile?
							// Write early and then do the remaining values separately?
							unit = frame.Units().Values()[lastIdx]
						}
						if !singleAnnotation {
							// TODO: what happens if annotation has changed mid-tile?
							// Write early and then do the remaining values separately?
							annotation = frame.Annotations().Values()[lastIdx]
						}

						_, err = s.writeAndIndex(ctx, id, tags, lastTimestamp, lastValue, unit, annotation, wOpts, true)
						if err != nil {
							mu.Lock()
							s.metrics.largeTilesWriteErrors.Inc(1)
							multiErr = multiErr.Add(err)
							mu.Unlock()
						}
						processedBlockCount.Inc()
					}
				}

				wg.Done()
			}()

			wg.Wait()
		}
	}

	if err := readerIter.Err(); err != nil {
		multiErr = multiErr.Add(err)
	}

	closed = true
	if err := readerIter.Close(); err != nil {
		multiErr = multiErr.Add(err)
	}

	// If there were some errors shard is still flushable. Log an error but do not return it to the upper level.
	if lastWriteError != nil {
		s.logger.Error("error writing large tiles",
			zap.Uint32("shardID", sourceShard.ID()),
			zap.Time("sourceBlockStart", sourceBlockStart),
			zap.String("sourceNs", sourceNsID.String()),
			zap.String("targetNs", s.namespace.ID().String()),
			zap.Error(lastWriteError),
		)
	}

	s.logger.Debug("finished aggregating tiles",
		zap.Uint32("shard", s.ID()),
		zap.Int64("processedBlocks", processedBlockCount.Load()))

<<<<<<< HEAD
	return processedBlockCount.Load(), multiErr.FinalError()
=======
	return processedBlockCount, nil
>>>>>>> 723767cc
}

func (s *dbShard) BootstrapState() BootstrapState {
	s.RLock()
	bs := s.bootstrapState
	s.RUnlock()
	return bs
}

func (s *dbShard) DocRef(id ident.ID) (doc.Document, bool, error) {
	s.RLock()
	defer s.RUnlock()

	entry, _, err := s.lookupEntryWithLock(id)
	if err == nil {
		return entry.Series.Metadata(), true, nil
	}
	if err == errShardEntryNotFound {
		return emptyDoc, false, nil
	}
	return emptyDoc, false, err
}

func (s *dbShard) latestVolume(blockStart time.Time) (int, error) {
	return s.namespaceReaderMgr.latestVolume(s.shard, blockStart)
}

func (s *dbShard) logFlushResult(r dbShardFlushResult) {
	s.logger.Debug("shard flush outcome",
		zap.Uint32("shard", s.ID()),
		zap.Int64("numBlockDoesNotExist", r.numBlockDoesNotExist),
	)
}

type shardColdFlushDone struct {
	startTime   time.Time
	nextVersion int
	close       persist.DataCloser
}

type shardColdFlush struct {
	shard   *dbShard
	doneFns []shardColdFlushDone
}

func (s shardColdFlush) Done() error {
	multiErr := xerrors.NewMultiError()
	for _, done := range s.doneFns {
		startTime := done.startTime
		nextVersion := done.nextVersion

		if err := done.close(); err != nil {
			multiErr = multiErr.Add(err)
			continue
		}
		// After writing the full block successfully update the ColdVersionFlushed number. This will
		// allow the SeekerManager to open a lease on the latest version of the fileset files because
		// the BlockLeaseVerifier will check the ColdVersionFlushed value, but the buffer only looks at
		// ColdVersionRetrievable so a concurrent tick will not yet cause the blocks in memory to be
		// evicted (which is the desired behavior because we haven't updated the open leases yet which
		// means the newly written data is not available for querying via the SeekerManager yet.)
		s.shard.setFlushStateColdVersionFlushed(startTime, nextVersion)

		// Notify all block leasers that a new volume for the namespace/shard/blockstart
		// has been created. This will block until all leasers have relinquished their
		// leases.
		_, err := s.shard.opts.BlockLeaseManager().UpdateOpenLeases(block.LeaseDescriptor{
			Namespace:  s.shard.namespace.ID(),
			Shard:      s.shard.ID(),
			BlockStart: startTime,
		}, block.LeaseState{Volume: nextVersion})
		// After writing the full block successfully **and** propagating the new lease to the
		// BlockLeaseManager, update the ColdVersionRetrievable in the flush state. Once this function
		// completes concurrent ticks will be able to evict the data from memory that was just flushed
		// (which is now safe to do since the SeekerManager has been notified of the presence of new
		// files).
		//
		// NB(rartoul): Ideally the ColdVersionRetrievable would only be updated if the call to UpdateOpenLeases
		// succeeded, but that would allow the ColdVersionRetrievable and ColdVersionFlushed numbers to drift
		// which would increase the complexity of the code to address a situation that is probably not
		// recoverable (failure to UpdateOpenLeases is an invariant violated error).
		s.shard.setFlushStateColdVersionRetrievable(startTime, nextVersion)
		if err != nil {
			instrument.EmitAndLogInvariantViolation(s.shard.opts.InstrumentOptions(), func(l *zap.Logger) {
				l.With(
					zap.String("namespace", s.shard.namespace.ID().String()),
					zap.Uint32("shard", s.shard.ID()),
					zap.Time("blockStart", startTime),
					zap.Int("nextVersion", nextVersion),
				).Error("failed to update open leases after updating flush state cold version")
			})
			multiErr = multiErr.Add(err)
			continue
		}
	}
	return multiErr.FinalError()
}

// dbShardFlushResult is a helper struct for keeping track of the result of flushing all the
// series in the shard.
type dbShardFlushResult struct {
	numBlockDoesNotExist int64
}

func (r *dbShardFlushResult) update(u series.FlushOutcome) {
	if u == series.FlushOutcomeBlockDoesNotExist {
		r.numBlockDoesNotExist++
	}
}<|MERGE_RESOLUTION|>--- conflicted
+++ resolved
@@ -2594,23 +2594,12 @@
 		return 0, err
 	}
 
-<<<<<<< HEAD
 	closed := false
 	defer func() {
 		if !closed {
 			if err := readerIter.Close(); err != nil {
 				// NB: log the error on ungraceful exit.
 				s.logger.Error("could not close read iterator on error", zap.Error(err))
-=======
-		for dataPointIter.Next() {
-			dp, unit, annot := dataPointIter.Current()
-			_, err = s.writeAndIndex(ctx, id, tags, dp.Timestamp, dp.Value, unit, annot, wOpts, true)
-			if err != nil {
-				s.metrics.largeTilesWriteErrors.Inc(1)
-				lastWriteError = err
-			} else {
-				s.metrics.largeTilesWrites.Inc(1)
->>>>>>> 723767cc
 			}
 		}
 	}()
@@ -2677,13 +2666,13 @@
 	}
 
 	// If there were some errors shard is still flushable. Log an error but do not return it to the upper level.
-	if lastWriteError != nil {
+	writeErr := multiErr.FinalError()
+	if writeErr != nil {
 		s.logger.Error("error writing large tiles",
 			zap.Uint32("shardID", sourceShard.ID()),
-			zap.Time("sourceBlockStart", sourceBlockStart),
 			zap.String("sourceNs", sourceNsID.String()),
 			zap.String("targetNs", s.namespace.ID().String()),
-			zap.Error(lastWriteError),
+			zap.Error(writeErr),
 		)
 	}
 
@@ -2691,11 +2680,7 @@
 		zap.Uint32("shard", s.ID()),
 		zap.Int64("processedBlocks", processedBlockCount.Load()))
 
-<<<<<<< HEAD
-	return processedBlockCount.Load(), multiErr.FinalError()
-=======
-	return processedBlockCount, nil
->>>>>>> 723767cc
+	return processedBlockCount.Load(), nil
 }
 
 func (s *dbShard) BootstrapState() BootstrapState {
