// Copyright (c) 2020 Uber Technologies, Inc.
//
// Permission is hereby granted, free of charge, to any person obtaining a copy
// of this software and associated documentation files (the "Software"), to deal
// in the Software without restriction, including without limitation the rights
// to use, copy, modify, merge, publish, distribute, sublicense, and/or sell
// copies of the Software, and to permit persons to whom the Software is
// furnished to do so, subject to the following conditions:
//
// The above copyright notice and this permission notice shall be included in
// all copies or substantial portions of the Software.
//
// THE SOFTWARE IS PROVIDED "AS IS", WITHOUT WARRANTY OF ANY KIND, EXPRESS OR
// IMPLIED, INCLUDING BUT NOT LIMITED TO THE WARRANTIES OF MERCHANTABILITY,
// FITNESS FOR A PARTICULAR PURPOSE AND NONINFRINGEMENT. IN NO EVENT SHALL THE
// AUTHORS OR COPYRIGHT HOLDERS BE LIABLE FOR ANY CLAIM, DAMAGES OR OTHER
// LIABILITY, WHETHER IN AN ACTION OF CONTRACT, TORT OR OTHERWISE, ARISING FROM,
// OUT OF OR IN CONNECTION WITH THE SOFTWARE OR THE USE OR OTHER DEALINGS IN
// THE SOFTWARE.

package storage

import (
	"bytes"
	"errors"
	"fmt"
	"math"
	goruntime "runtime"
	"sort"
	"strconv"
	"sync"
	"time"

	"github.com/m3db/m3/src/dbnode/namespace"
	"github.com/m3db/m3/src/dbnode/persist"
	"github.com/m3db/m3/src/dbnode/persist/fs"
	"github.com/m3db/m3/src/dbnode/retention"
	"github.com/m3db/m3/src/dbnode/runtime"
	"github.com/m3db/m3/src/dbnode/sharding"
	"github.com/m3db/m3/src/dbnode/storage/block"
	"github.com/m3db/m3/src/dbnode/storage/bootstrap/result"
	m3dberrors "github.com/m3db/m3/src/dbnode/storage/errors"
	"github.com/m3db/m3/src/dbnode/storage/index"
	"github.com/m3db/m3/src/dbnode/storage/index/compaction"
	"github.com/m3db/m3/src/dbnode/storage/index/convert"
	"github.com/m3db/m3/src/dbnode/storage/series"
	"github.com/m3db/m3/src/dbnode/tracepoint"
	"github.com/m3db/m3/src/dbnode/ts/writes"
	"github.com/m3db/m3/src/m3ninx/doc"
	"github.com/m3db/m3/src/m3ninx/idx"
	m3ninxindex "github.com/m3db/m3/src/m3ninx/index"
	"github.com/m3db/m3/src/m3ninx/index/segment"
	"github.com/m3db/m3/src/m3ninx/index/segment/builder"
	idxpersist "github.com/m3db/m3/src/m3ninx/persist"
	"github.com/m3db/m3/src/x/clock"
	"github.com/m3db/m3/src/x/context"
	xerrors "github.com/m3db/m3/src/x/errors"
	"github.com/m3db/m3/src/x/ident"
	"github.com/m3db/m3/src/x/instrument"
	xopentracing "github.com/m3db/m3/src/x/opentracing"
	xresource "github.com/m3db/m3/src/x/resource"
	xsync "github.com/m3db/m3/src/x/sync"
	xtime "github.com/m3db/m3/src/x/time"

	"github.com/m3db/bitset"
	"github.com/opentracing/opentracing-go"
	opentracinglog "github.com/opentracing/opentracing-go/log"
	"github.com/uber-go/tally"
	"go.uber.org/zap"
)

var (
	errDbIndexAlreadyClosed               = errors.New("database index has already been closed")
	errDbIndexUnableToWriteClosed         = errors.New("unable to write to database index, already closed")
	errDbIndexUnableToQueryClosed         = errors.New("unable to query database index, already closed")
	errDbIndexUnableToFlushClosed         = errors.New("unable to flush database index, already closed")
	errDbIndexUnableToCleanupClosed       = errors.New("unable to cleanup database index, already closed")
	errDbIndexTerminatingTickCancellation = errors.New("terminating tick early due to cancellation")
	errDbIndexIsBootstrapping             = errors.New("index is already bootstrapping")
	errDbIndexDoNotIndexSeries            = errors.New("series matched do not index fields")
)

const (
	defaultFlushReadDataBlocksBatchSize = int64(4096)
	nsIndexReportStatsInterval          = 10 * time.Second

	defaultFlushDocsBatchSize = 8192
)

var (
	allQuery = idx.NewAllQuery()
)

// nolint: maligned
type nsIndex struct {
	state nsIndexState

	// all the vars below this line are not modified past the ctor
	// and don't require a lock when being accessed.
	nowFn                 clock.NowFn
	blockSize             time.Duration
	retentionPeriod       time.Duration
	futureRetentionPeriod time.Duration
	bufferPast            time.Duration
	bufferFuture          time.Duration
	coldWritesEnabled     bool

	namespaceRuntimeOptsMgr namespace.RuntimeOptionsManager
	indexFilesetsBeforeFn   indexFilesetsBeforeFn
	deleteFilesFn           deleteFilesFn
	readIndexInfoFilesFn    readIndexInfoFilesFn

	newBlockFn            index.NewBlockFn
	logger                *zap.Logger
	opts                  Options
	nsMetadata            namespace.Metadata
	runtimeOptsListener   xresource.SimpleCloser
	runtimeNsOptsListener xresource.SimpleCloser

	resultsPool          index.QueryResultsPool
	aggregateResultsPool index.AggregateResultsPool

	// NB(r): Use a pooled goroutine worker once pooled goroutine workers
	// support timeouts for query workers pool.
	queryWorkersPool xsync.WorkerPool

	// queriesWg tracks outstanding queries to ensure
	// we wait for all queries to complete before actually closing
	// blocks and other cleanup tasks on index close
	queriesWg sync.WaitGroup

	metrics nsIndexMetrics

	// forwardIndexDice determines if an incoming index write should be dual
	// written to the next block.
	forwardIndexDice forwardIndexDice

	doNotIndexWithFields []doc.Field
	shardSet             sharding.ShardSet

	inMemoryBlock index.Block
}

type nsIndexState struct {
	sync.RWMutex // NB: guards all variables in this struct

	closed         bool
	closeCh        chan struct{}
	bootstrapState BootstrapState

	runtimeOpts nsIndexRuntimeOptions

	insertQueue namespaceIndexInsertQueue

	// NB: `latestBlock` v `blocksByTime`: blocksByTime contains all the blocks known to `nsIndex`.
	// `latestBlock` refers to the block with greatest StartTime within blocksByTime. We do this
	// to skip accessing the map blocksByTime in the vast majority of write/query requests. It's
	// lazily updated, so it can point to an older element until a Tick()/write rotates it.
	blocksByTime map[xtime.UnixNano]index.Block
	latestBlock  index.Block

	// NB: `blocksDescOrderImmutable` contains the keys from the map
	// `blocksByTime` in reverse chronological order. This is used at query time
	// to enforce determinism about results returned.
	// NB(r): Reference to this slice can be safely taken for iteration purposes
	// for Query(..) since it is rebuilt each time and immutable once built.
	blocksDescOrderImmutable []blockAndBlockStart

	// shardsFilterID is set every time the shards change to correctly
	// only return IDs that this node owns.
	shardsFilterID func(ident.ID) bool

	// shardFilteredForID is set every time the shards change to correctly
	// only return IDs that this node owns, and the shard responsible for that ID.
	shardFilteredForID func(id ident.ID) (uint32, bool)

	shardsAssigned map[uint32]struct{}
}

type blockAndBlockStart struct {
	block      index.Block
	blockStart xtime.UnixNano
}

// NB: nsIndexRuntimeOptions does not contain its own mutex as some of the variables
// are needed for each index write which already at least acquires read lock from
// nsIndex mutex, so to keep the lock acquisitions to a minimum these are protected
// under the same nsIndex mutex.
type nsIndexRuntimeOptions struct {
	insertMode          index.InsertMode
	maxQuerySeriesLimit int64
	maxQueryDocsLimit   int64
	defaultQueryTimeout time.Duration
}

// NB(prateek): the returned filesets are strictly before the given time, i.e. they
// live in the period (-infinity, exclusiveTime).
type indexFilesetsBeforeFn func(dir string,
	nsID ident.ID,
	exclusiveTime time.Time,
) ([]string, error)

type readIndexInfoFilesFn func(filePathPrefix string,
	namespace ident.ID,
	readerBufferSize int,
) []fs.ReadIndexInfoFileResult

type newNamespaceIndexOpts struct {
	md                      namespace.Metadata
	namespaceRuntimeOptsMgr namespace.RuntimeOptionsManager
	shardSet                sharding.ShardSet
	opts                    Options
	newIndexQueueFn         newNamespaceIndexInsertQueueFn
	newBlockFn              index.NewBlockFn
}

// execBlockQueryFn executes a query against the given block whilst tracking state.
type execBlockQueryFn func(
	ctx context.Context,
	cancellable *xresource.CancellableLifetime,
	block index.Block,
	query index.Query,
	opts index.QueryOptions,
	state *asyncQueryExecState,
	results index.BaseResults,
	logFields []opentracinglog.Field,
)

// asyncQueryExecState tracks the async execution errors and results for a query.
type asyncQueryExecState struct {
	sync.Mutex
	multiErr   xerrors.MultiError
	exhaustive bool
}

// newNamespaceIndex returns a new namespaceIndex for the provided namespace.
func newNamespaceIndex(
	nsMD namespace.Metadata,
	namespaceRuntimeOptsMgr namespace.RuntimeOptionsManager,
	shardSet sharding.ShardSet,
	opts Options,
) (NamespaceIndex, error) {
	return newNamespaceIndexWithOptions(newNamespaceIndexOpts{
		md:                      nsMD,
		namespaceRuntimeOptsMgr: namespaceRuntimeOptsMgr,
		shardSet:                shardSet,
		opts:                    opts,
		newIndexQueueFn:         newNamespaceIndexInsertQueue,
		newBlockFn:              index.NewBlock,
	})
}

// newNamespaceIndexWithInsertQueueFn is a ctor used in tests to override the insert queue.
func newNamespaceIndexWithInsertQueueFn(
	nsMD namespace.Metadata,
	namespaceRuntimeOptsMgr namespace.RuntimeOptionsManager,
	shardSet sharding.ShardSet,
	newIndexQueueFn newNamespaceIndexInsertQueueFn,
	opts Options,
) (NamespaceIndex, error) {
	return newNamespaceIndexWithOptions(newNamespaceIndexOpts{
		md:                      nsMD,
		namespaceRuntimeOptsMgr: namespaceRuntimeOptsMgr,
		shardSet:                shardSet,
		opts:                    opts,
		newIndexQueueFn:         newIndexQueueFn,
		newBlockFn:              index.NewBlock,
	})
}

// newNamespaceIndexWithNewBlockFn is a ctor used in tests to inject blocks.
func newNamespaceIndexWithNewBlockFn(
	nsMD namespace.Metadata,
	namespaceRuntimeOptsMgr namespace.RuntimeOptionsManager,
	shardSet sharding.ShardSet,
	newBlockFn index.NewBlockFn,
	opts Options,
) (NamespaceIndex, error) {
	return newNamespaceIndexWithOptions(newNamespaceIndexOpts{
		md:                      nsMD,
		namespaceRuntimeOptsMgr: namespaceRuntimeOptsMgr,
		shardSet:                shardSet,
		opts:                    opts,
		newIndexQueueFn:         newNamespaceIndexInsertQueue,
		newBlockFn:              newBlockFn,
	})
}

// newNamespaceIndexWithOptions returns a new namespaceIndex with the provided configuration options.
func newNamespaceIndexWithOptions(
	newIndexOpts newNamespaceIndexOpts,
) (NamespaceIndex, error) {
	var (
		nsMD            = newIndexOpts.md
		shardSet        = newIndexOpts.shardSet
		indexOpts       = newIndexOpts.opts.IndexOptions()
		instrumentOpts  = newIndexOpts.opts.InstrumentOptions()
		newIndexQueueFn = newIndexOpts.newIndexQueueFn
		newBlockFn      = newIndexOpts.newBlockFn
		runtimeOptsMgr  = newIndexOpts.opts.RuntimeOptionsManager()
	)
	if err := indexOpts.Validate(); err != nil {
		return nil, err
	}

	scope := instrumentOpts.MetricsScope().
		SubScope("dbindex").
		Tagged(map[string]string{
			"namespace": nsMD.ID().String(),
		})
	instrumentOpts = instrumentOpts.SetMetricsScope(scope)
	storageOpts := newIndexOpts.opts.SetInstrumentOptions(instrumentOpts)
	indexOpts = indexOpts.SetInstrumentOptions(instrumentOpts)

	nowFn := indexOpts.ClockOptions().NowFn()
	logger := indexOpts.InstrumentOptions().Logger()

	var doNotIndexWithFields []doc.Field
	if m := newIndexOpts.opts.DoNotIndexWithFieldsMap(); m != nil && len(m) != 0 {
		for k, v := range m {
			doNotIndexWithFields = append(doNotIndexWithFields, doc.Field{
				Name:  []byte(k),
				Value: []byte(v),
			})
		}
	}

	idx := &nsIndex{
		state: nsIndexState{
			closeCh: make(chan struct{}),
			runtimeOpts: nsIndexRuntimeOptions{
				insertMode: indexOpts.InsertMode(), // FOLLOWUP(prateek): wire to allow this to be tweaked at runtime
			},
			blocksByTime:   make(map[xtime.UnixNano]index.Block),
			shardsAssigned: make(map[uint32]struct{}),
		},

		nowFn:                 nowFn,
		blockSize:             nsMD.Options().IndexOptions().BlockSize(),
		retentionPeriod:       nsMD.Options().RetentionOptions().RetentionPeriod(),
		futureRetentionPeriod: nsMD.Options().RetentionOptions().FutureRetentionPeriod(),
		bufferPast:            nsMD.Options().RetentionOptions().BufferPast(),
		bufferFuture:          nsMD.Options().RetentionOptions().BufferFuture(),
		coldWritesEnabled:     nsMD.Options().ColdWritesEnabled(),

		namespaceRuntimeOptsMgr: newIndexOpts.namespaceRuntimeOptsMgr,
		indexFilesetsBeforeFn:   fs.IndexFileSetsBefore,
		readIndexInfoFilesFn:    fs.ReadIndexInfoFiles,
		deleteFilesFn:           fs.DeleteFiles,

		newBlockFn: newBlockFn,
		opts:       newIndexOpts.opts,
		logger:     logger,
		nsMetadata: nsMD,

		resultsPool:          indexOpts.QueryResultsPool(),
		aggregateResultsPool: indexOpts.AggregateResultsPool(),

		queryWorkersPool: newIndexOpts.opts.IndexOptions().QueryBlockWorkerPool(),
		metrics:          newNamespaceIndexMetrics(indexOpts, instrumentOpts),

		doNotIndexWithFields: doNotIndexWithFields,
		shardSet:             shardSet,
	}

	futureBlock := nowFn().Add(10 * 365 * 24 * time.Hour)
	inMemBlock, err := idx.newBlockFn(futureBlock, idx.nsMetadata,
		index.BlockOptions{InMemoryBlock: true}, idx.namespaceRuntimeOptsMgr, idx.opts.IndexOptions())
	if err != nil {
		return nil, err
	}

	idx.inMemoryBlock = inMemBlock

	// Assign shard set upfront.
	idx.AssignShardSet(shardSet)

	idx.runtimeOptsListener = runtimeOptsMgr.RegisterListener(idx)
	idx.runtimeNsOptsListener = idx.namespaceRuntimeOptsMgr.RegisterListener(idx)

	// set up forward index dice.
	dice, err := newForwardIndexDice(newIndexOpts.opts)
	if err != nil {
		return nil, err
	}

	if dice.enabled {
		logger.Info("namespace forward indexing configured",
			zap.Stringer("namespace", nsMD.ID()),
			zap.Bool("enabled", dice.enabled),
			zap.Duration("threshold", dice.forwardIndexThreshold),
			zap.Float64("rate", dice.forwardIndexDice.Rate()))
	} else {
		idxOpts := newIndexOpts.opts.IndexOptions()
		logger.Info("namespace forward indexing not enabled",
			zap.Stringer("namespace", nsMD.ID()),
			zap.Bool("enabled", false),
			zap.Float64("threshold", idxOpts.ForwardIndexThreshold()),
			zap.Float64("probability", idxOpts.ForwardIndexProbability()))
	}

	idx.forwardIndexDice = dice

	// allocate indexing queue and start it up.
	queue := newIndexQueueFn(idx.writeBatches, nsMD, storageOpts)
	if err := queue.Start(); err != nil {
		return nil, err
	}
	idx.state.insertQueue = queue

	// allocate the current block to ensure we're able to index as soon as we return
	currentBlock := nowFn().Truncate(idx.blockSize)
	idx.state.RLock()
	_, err = idx.ensureBlockPresentWithRLock(currentBlock)
	idx.state.RUnlock()
	if err != nil {
		return nil, err
	}

	// Report stats
	go idx.reportStatsUntilClosed()

	return idx, nil
}

func (i *nsIndex) SetRuntimeOptions(value runtime.Options) {
	i.state.Lock()
	i.state.runtimeOpts.defaultQueryTimeout = value.IndexDefaultQueryTimeout()
	i.state.Unlock()
}

func (i *nsIndex) SetNamespaceRuntimeOptions(opts namespace.RuntimeOptions) {
	// We don't like to log from every single index segment that has
	// settings updated so we log the changes here.
	i.logger.Info("set namespace runtime index options",
		zap.Stringer("namespace", i.nsMetadata.ID()),
		zap.Any("writeIndexingPerCPUConcurrency", opts.WriteIndexingPerCPUConcurrency()),
		zap.Any("flushIndexingPerCPUConcurrency", opts.FlushIndexingPerCPUConcurrency()))
}

func (i *nsIndex) reportStatsUntilClosed() {
	ticker := time.NewTicker(nsIndexReportStatsInterval)
	defer ticker.Stop()

	for {
		select {
		case <-ticker.C:
			err := i.reportStats()
			if err != nil {
				i.logger.Warn("could not report index stats", zap.Error(err))
			}
		case <-i.state.closeCh:
			return
		}
	}
}

type nsIndexCompactionLevelStats struct {
	numSegments  int64
	numTotalDocs int64
}

func (i *nsIndex) reportStats() error {
	i.state.RLock()
	defer i.state.RUnlock()

	foregroundLevels := i.metrics.blockMetrics.ForegroundSegments.Levels
	foregroundLevelStats := make([]nsIndexCompactionLevelStats, len(foregroundLevels))

	backgroundLevels := i.metrics.blockMetrics.BackgroundSegments.Levels
	backgroundLevelStats := make([]nsIndexCompactionLevelStats, len(backgroundLevels))

	flushedLevels := i.metrics.blockMetrics.FlushedSegments.Levels
	flushedLevelStats := make([]nsIndexCompactionLevelStats, len(flushedLevels))

	minIndexConcurrency := 0
	maxIndexConcurrency := 0
	sumIndexConcurrency := 0
	numIndexingStats := 0
	reporter := index.NewBlockStatsReporter(
		func(s index.BlockSegmentStats) {
			var (
				levels     []nsIndexBlocksSegmentsLevelMetrics
				levelStats []nsIndexCompactionLevelStats
			)
			switch s.Type {
			case index.ActiveForegroundSegment:
				levels = foregroundLevels
				levelStats = foregroundLevelStats
			case index.ActiveBackgroundSegment:
				levels = backgroundLevels
				levelStats = backgroundLevelStats
			case index.FlushedSegment:
				levels = flushedLevels
				levelStats = flushedLevelStats
			}

			for i, l := range levels {
				contained := s.Size >= l.MinSizeInclusive && s.Size < l.MaxSizeExclusive
				if !contained {
					continue
				}

				l.SegmentsAge.Record(s.Age)
				levelStats[i].numSegments++
				levelStats[i].numTotalDocs += s.Size

				break
			}
		},
		func(s index.BlockIndexingStats) {
			first := numIndexingStats == 0
			numIndexingStats++

			if first {
				minIndexConcurrency = s.IndexConcurrency
				maxIndexConcurrency = s.IndexConcurrency
				sumIndexConcurrency = s.IndexConcurrency
				return
			}

			if v := s.IndexConcurrency; v < minIndexConcurrency {
				minIndexConcurrency = v
			}
			if v := s.IndexConcurrency; v > maxIndexConcurrency {
				maxIndexConcurrency = v
			}
			sumIndexConcurrency += s.IndexConcurrency
		})

	// iterate known blocks in a defined order of time (newest first)
	// for debug log ordering
	for _, b := range i.state.blocksDescOrderImmutable {
		err := b.block.Stats(reporter)
		if err == index.ErrUnableReportStatsBlockClosed {
			// Closed blocks are temporarily in the list still
			continue
		}
		if err != nil {
			return err
		}
	}
	// In memory block should always be open.
	if err := i.inMemoryBlock.Stats(reporter); err != nil {
		return err
	}

	// Update level stats.
	for _, elem := range []struct {
		levels     []nsIndexBlocksSegmentsLevelMetrics
		levelStats []nsIndexCompactionLevelStats
	}{
		{foregroundLevels, foregroundLevelStats},
		{backgroundLevels, backgroundLevelStats},
	} {
		for i, v := range elem.levelStats {
			elem.levels[i].NumSegments.Update(float64(v.numSegments))
			elem.levels[i].NumTotalDocs.Update(float64(v.numTotalDocs))
		}
	}

	// Update the indexing stats.
	i.metrics.indexingConcurrencyMin.Update(float64(minIndexConcurrency))
	i.metrics.indexingConcurrencyMax.Update(float64(maxIndexConcurrency))
	avgIndexConcurrency := float64(sumIndexConcurrency) / float64(numIndexingStats)
	i.metrics.indexingConcurrencyAvg.Update(avgIndexConcurrency)

	return nil
}

func (i *nsIndex) BlockStartForWriteTime(writeTime time.Time) xtime.UnixNano {
	return xtime.ToUnixNano(writeTime.Truncate(i.blockSize))
}

func (i *nsIndex) BlockForBlockStart(blockStart time.Time) (index.Block, error) {
	result, err := i.ensureBlockPresent(blockStart)
	if err != nil {
		return nil, err
	}
	return result.block, nil
}

// NB(prateek): including the call chains leading to this point:
//
// - For new entry (previously unseen in the shard):
//     shard.WriteTagged()
//       => shard.insertSeriesAsyncBatched()
//       => shardInsertQueue.Insert()
//       => shard.writeBatch()
//       => index.WriteBatch()
//       => indexQueue.Insert()
//       => index.writeBatch()
//
// - For entry which exists in the shard, but needs indexing (either past
//   the TTL or the last indexing hasn't happened/failed):
//      shard.WriteTagged()
//        => shard.insertSeriesForIndexingAsyncBatched()
//        => shardInsertQueue.Insert()
//        => shard.writeBatch()
//        => index.Write()
//        => indexQueue.Insert()
//      	=> index.writeBatch()

func (i *nsIndex) WriteBatch(
	batch *index.WriteBatch,
) error {
	// Filter anything with a pending index out before acquiring lock.
	batch.MarkUnmarkedIfAlreadyIndexedSuccessAndFinalize()
	if !batch.PendingAny() {
		return nil
	}

	i.state.RLock()
	if !i.isOpenWithRLock() {
		i.state.RUnlock()
		i.metrics.insertAfterClose.Inc(1)
		err := errDbIndexUnableToWriteClosed
		batch.MarkUnmarkedEntriesError(err)
		return err
	}

	// NB(prateek): retrieving insertMode here while we have the RLock.
	insertMode := i.state.runtimeOpts.insertMode
	wg, err := i.state.insertQueue.InsertBatch(batch)

	// release the lock because we don't need it past this point.
	i.state.RUnlock()

	// if we're unable to index, we still have to finalize the reference we hold.
	if err != nil {
		batch.MarkUnmarkedEntriesError(err)
		return err
	}
	// once the write has been queued in the indexInsertQueue, it assumes
	// responsibility for calling the resource hooks.

	// wait/terminate depending on if we are indexing synchronously or not.
	if insertMode != index.InsertAsync {
		wg.Wait()

		// Re-sort the batch by initial enqueue order
		if numErrs := batch.NumErrs(); numErrs > 0 {
			// Restore the sort order from when enqueued for the caller.
			batch.SortByEnqueued()
			return fmt.Errorf("check batch: %d insert errors", numErrs)
		}
	}

	return nil
}

func (i *nsIndex) WritePending(
	pending []writes.PendingIndexInsert,
) error {
	// Filter anything with a pending index out before acquiring lock.
	incoming := pending
	pending = pending[:0]
	for j := range incoming {
		t := xtime.ToUnixNano(incoming[j].Entry.Timestamp.Truncate(i.blockSize))
		if incoming[j].Entry.OnIndexSeries.IfAlreadyIndexedMarkIndexSuccessAndFinalize(t) {
			continue
		}
		// Continue to add this element.
		pending = append(pending, incoming[j])
	}
	if len(pending) == 0 {
		return nil
	}

	i.state.RLock()
	if !i.isOpenWithRLock() {
		i.state.RUnlock()
		i.metrics.insertAfterClose.Inc(1)
		return errDbIndexUnableToWriteClosed
	}
	_, err := i.state.insertQueue.InsertPending(pending)
	// release the lock because we don't need it past this point.
	i.state.RUnlock()

	return err
}

// WriteBatches is called by the indexInsertQueue.
func (i *nsIndex) writeBatches(
	batch *index.WriteBatch,
) {
	// NB(prateek): we use a read lock to guard against mutation of the
	// indexBlocks, mutations within the underlying blocks are guarded
	// by primitives internal to it.
	i.state.RLock()
	if !i.isOpenWithRLock() {
		i.state.RUnlock()
		// NB(prateek): deliberately skip calling any of the `OnIndexFinalize` methods
		// on the provided inserts to terminate quicker during shutdown.
		return
	}
	var (
		now                        = i.nowFn()
		blockSize                  = i.blockSize
		futureLimit                = now.Add(1 * i.bufferFuture)
		pastLimit                  = now.Add(-1 * i.bufferPast)
		earliestBlockStartToRetain = retention.FlushTimeStartForRetentionPeriod(i.retentionPeriod, i.blockSize, now)
		batchOptions               = batch.Options()
		forwardIndexDice           = i.forwardIndexDice
		forwardIndexEnabled        = forwardIndexDice.enabled
		total                      int
		notSkipped                 int
		forwardIndexHits           int
		forwardIndexMiss           int

		forwardIndexBatch *index.WriteBatch
	)
	// NB(r): Release lock early to avoid writing batches impacting ticking
	// speed, etc.
	// Sometimes foreground compaction can take a long time during heavy inserts.
	// Each lookup to ensureBlockPresent checks that index is still open, etc.
	i.state.RUnlock()

	if forwardIndexEnabled {
		// NB(arnikola): Don't initialize forward index batch if forward indexing
		// is not enabled.
		forwardIndexBatch = index.NewWriteBatch(batchOptions)
	}

	// Ensure timestamp is not too old/new based on retention policies and that
	// doc is valid. Add potential forward writes to the forwardWriteBatch.
	batch.ForEach(
		func(idx int, entry index.WriteBatchEntry,
			d doc.Metadata, _ index.WriteBatchEntryResult) {
			total++

			if len(i.doNotIndexWithFields) != 0 {
				// This feature rarely used, do not optimize and just do n*m checks.
				drop := true
				for _, matchField := range i.doNotIndexWithFields {
					matchedField := false
					for _, actualField := range d.Fields {
						if bytes.Equal(actualField.Name, matchField.Name) {
							matchedField = bytes.Equal(actualField.Value, matchField.Value)
							break
						}
					}
					if !matchedField {
						drop = false
						break
					}
				}
				if drop {
					batch.MarkUnmarkedEntryError(errDbIndexDoNotIndexSeries, idx)
					return
				}
			}

			ts := entry.Timestamp
			// NB(bodu): Always check first to see if the write is within retention.
			if !ts.After(earliestBlockStartToRetain) {
				batch.MarkUnmarkedEntryError(m3dberrors.ErrTooPast, idx)
				return
			}

			if !futureLimit.After(ts) {
				batch.MarkUnmarkedEntryError(m3dberrors.ErrTooFuture, idx)
				return
			}

			if ts.Before(pastLimit) && !i.coldWritesEnabled {
				// NB(bodu): We only mark entries as too far in the past if
				// cold writes are not enabled.
				batch.MarkUnmarkedEntryError(m3dberrors.ErrTooPast, idx)
				return
			}

			if forwardIndexEnabled {
				if forwardIndexDice.roll(ts) {
					forwardIndexHits++
					forwardEntryTimestamp := ts.Truncate(blockSize).Add(blockSize)
					xNanoTimestamp := xtime.ToUnixNano(forwardEntryTimestamp)
					if entry.OnIndexSeries.NeedsIndexUpdate(xNanoTimestamp) {
						forwardIndexEntry := entry
						forwardIndexEntry.Timestamp = forwardEntryTimestamp
						forwardIndexEntry.OnIndexSeries.OnIndexPrepare()
						forwardIndexBatch.Append(forwardIndexEntry, d)
					}
				} else {
					forwardIndexMiss++
				}
			}

			notSkipped++
		})

	if forwardIndexEnabled && forwardIndexBatch.Len() > 0 {
		i.metrics.forwardIndexCounter.Inc(int64(forwardIndexBatch.Len()))
		batch.AppendAll(forwardIndexBatch)
	}

	// Sort the inserts by which block they're applicable for, and do the inserts
	// for each block, making sure to not try to insert any entries already marked
	// with a result.
	batch.ForEachUnmarkedBatchByBlockStart(i.writeBatchForBlockStart)

	// Track index insertions.
	// Note: attemptTotal should = attemptSkip + attemptWrite.
	i.metrics.asyncInsertAttemptTotal.Inc(int64(total))
	i.metrics.asyncInsertAttemptSkip.Inc(int64(total - notSkipped))
	i.metrics.forwardIndexHits.Inc(int64(forwardIndexHits))
	i.metrics.forwardIndexMisses.Inc(int64(forwardIndexMiss))
}

func (i *nsIndex) writeBatchForBlockStart(
	blockStart time.Time, batch *index.WriteBatch,
) {
	// NB(r): Capture pending entries so we can emit the latencies
	pending := batch.PendingEntries()
	numPending := len(pending)

	// NB(r): Notice we acquire each lock only to take a reference to the
	// block we release it so we don't block the tick, etc when we insert
	// batches since writing batches can take significant time when foreground
	// compaction occurs.
	blockResult, err := i.ensureBlockPresent(blockStart)
	if err != nil {
		batch.MarkUnmarkedEntriesError(err)
		i.logger.Error("unable to write to index, dropping inserts",
			zap.Time("blockStart", blockStart),
			zap.Int("numWrites", batch.Len()),
			zap.Error(err),
		)
		i.metrics.asyncInsertErrors.Inc(int64(numPending))
		return
	}

	block := blockResult.block
	latest := blockResult.latest
	if block.IsOpen() {
		// Write to in memory block if this block is open.
		block = i.inMemoryBlock
	}

	// Track attempted write.
	// Note: attemptTotal should = attemptSkip + attemptWrite.
	i.metrics.asyncInsertAttemptWrite.Inc(int64(numPending))

	// i.e. we have the block and the inserts, perform the writes.
	result, err := block.WriteBatch(batch)

	// Record the end to end indexing latency.
	now := i.nowFn()
	for idx := range pending {
		took := now.Sub(pending[idx].EnqueuedAt)
		i.metrics.insertEndToEndLatency.Record(took)
	}

	// NB: we don't need to do anything to the OnIndexSeries refs in `inserts` at this point,
	// the index.Block WriteBatch assumes responsibility for calling the appropriate methods.
	if n := result.NumSuccess; n > 0 {
		i.metrics.asyncInsertSuccess.Inc(n)
	}

	// Record mutable segments count foreground/background if latest block.
	if stats := result.MutableSegmentsStats; !stats.Empty() && latest {
		i.metrics.latestBlockNumSegmentsForeground.Update(float64(stats.Foreground.NumSegments))
		i.metrics.latestBlockNumDocsForeground.Update(float64(stats.Foreground.NumDocs))
		i.metrics.latestBlockNumSegmentsBackground.Update(float64(stats.Background.NumSegments))
		i.metrics.latestBlockNumDocsBackground.Update(float64(stats.Background.NumDocs))
	}

	// Allow for duplicate write errors since due to re-indexing races
	// we may try to re-index a series more than once.
	if err := i.sanitizeAllowDuplicatesWriteError(err); err != nil {
		numErrors := numPending - int(result.NumSuccess)
		if partialError, ok := err.(*m3ninxindex.BatchPartialError); ok {
			// If it was a batch partial error we know exactly how many failed
			// after filtering out for duplicate ID errors.
			numErrors = len(partialError.Errs())
		}
		i.metrics.asyncInsertErrors.Inc(int64(numErrors))
		i.logger.Error("error writing to index block", zap.Error(err))
	}
}

// Bootstrap bootstraps the index with the provide blocks.
func (i *nsIndex) Bootstrap(
	bootstrapResults result.IndexResults,
) error {
	i.state.Lock()
	if i.state.bootstrapState == Bootstrapping {
		i.state.Unlock()
		return errDbIndexIsBootstrapping
	}
	i.state.bootstrapState = Bootstrapping
	i.state.Unlock()

	i.state.RLock()
	defer func() {
		i.state.RUnlock()
		i.state.Lock()
		i.state.bootstrapState = Bootstrapped
		i.state.Unlock()
	}()

	var multiErr xerrors.MultiError
	for blockStart, blockResults := range bootstrapResults {
		blockResult, err := i.ensureBlockPresentWithRLock(blockStart.ToTime())
		if err != nil { // should never happen
			multiErr = multiErr.Add(i.unableToAllocBlockInvariantError(err))
			continue
		}
		if err := blockResult.block.AddResults(blockResults); err != nil {
			multiErr = multiErr.Add(err)
		}
	}

	return multiErr.FinalError()
}

func (i *nsIndex) Bootstrapped() bool {
	i.state.RLock()
	result := i.state.bootstrapState == Bootstrapped
	i.state.RUnlock()
	return result
}

func (i *nsIndex) Tick(c context.Cancellable, startTime time.Time) (namespaceIndexTickResult, error) {
	var (
<<<<<<< HEAD
		result   namespaceIndexTickResult
		multiErr xerrors.MultiError
	)
=======
		result                     = namespaceIndexTickResult{}
		earliestBlockStartToRetain = retention.FlushTimeStartForRetentionPeriod(i.retentionPeriod, i.blockSize, startTime)
	)

>>>>>>> e0bc12ae
	i.state.Lock()
	sealedBlocks := make([]xtime.UnixNano, 0, len(i.state.blocksByTime))
	defer func() {
		i.updateBlockStartsWithLock()
		activeBlock := i.inMemoryBlock
		i.state.Unlock()
		// Notify in memory block of sealed blocks
		// and make sure to do this out of the lock since
		// this can take a considerable amount of time
		// and is an expensive task that doesn't require
		// holding the index lock.
		_ = activeBlock.InMemoryBlockNotifySealedBlocks(sealedBlocks)
		i.metrics.blocksNotifySealed.Inc(int64(len(sealedBlocks)))
		i.metrics.tick.Inc(1)
	}()

	result.NumBlocks = int64(len(i.state.blocksByTime))
	for blockStart, block := range i.state.blocksByTime {
		if c.IsCancelled() {
			multiErr = multiErr.Add(errDbIndexTerminatingTickCancellation)
			return result, multiErr.FinalError()
		}

		// drop any blocks past the retention period
		if blockStart.ToTime().Before(earliestBlockStartToRetain) {
			multiErr = multiErr.Add(block.Close())
			delete(i.state.blocksByTime, blockStart)
			result.NumBlocksEvicted++
			result.NumBlocks--
			continue
		}

		// tick any blocks we're going to retain
		blockTickResult, tickErr := block.Tick(c)
		multiErr = multiErr.Add(tickErr)
		result.NumSegments += blockTickResult.NumSegments
		result.NumSegmentsBootstrapped += blockTickResult.NumSegmentsBootstrapped
		result.NumSegmentsMutable += blockTickResult.NumSegmentsMutable
		result.NumTotalDocs += blockTickResult.NumDocs
		result.FreeMmap += blockTickResult.FreeMmap

		// seal any blocks that are sealable
		if !blockStart.ToTime().After(i.lastSealableBlockStart(startTime)) && !block.IsSealed() {
			multiErr = multiErr.Add(block.Seal())
			result.NumBlocksSealed++
		}

		if block.IsSealed() {
			sealedBlocks = append(sealedBlocks, blockStart)
		}
	}

	block := i.inMemoryBlock
	blockTickResult, tickErr := block.Tick(c)
	multiErr = multiErr.Add(tickErr)
	result.NumSegments += blockTickResult.NumSegments
	result.NumSegmentsBootstrapped += blockTickResult.NumSegmentsBootstrapped
	result.NumSegmentsMutable += blockTickResult.NumSegmentsMutable
	result.NumTotalDocs += blockTickResult.NumDocs
	result.FreeMmap += blockTickResult.FreeMmap

	return result, multiErr.FinalError()
}

func (i *nsIndex) WarmFlush(
	flush persist.IndexFlush,
	shards []databaseShard,
) error {
	if len(shards) == 0 {
		// No-op if no shards currently owned.
		return nil
	}

	flushable, err := i.flushableBlocks(shards, series.WarmWrite)
	if err != nil {
		return err
	}

	// Determine the current flush indexing concurrency.
	namespaceRuntimeOpts := i.namespaceRuntimeOptsMgr.Get()
	perCPUFraction := namespaceRuntimeOpts.FlushIndexingPerCPUConcurrencyOrDefault()
	cpus := math.Ceil(perCPUFraction * float64(goruntime.NumCPU()))
	concurrency := int(math.Max(1, cpus))

	builderOpts := i.opts.IndexOptions().SegmentBuilderOptions().
		SetConcurrency(concurrency)

	builder, err := builder.NewBuilderFromDocuments(builderOpts)
	if err != nil {
		return err
	}
	defer builder.Close()

	// Emit concurrency, then reset gauge to zero to show time
	// active during flushing broken down per namespace.
	i.metrics.flushIndexingConcurrency.Update(float64(concurrency))
	defer i.metrics.flushIndexingConcurrency.Update(0)

	var evicted int
	for _, block := range flushable {
		immutableSegments, err := i.flushBlock(flush, block, shards, builder)
		if err != nil {
			return err
		}
		// Make a result that covers the entire time ranges for the
		// block for each shard
		fulfilled := result.NewShardTimeRangesFromRange(block.StartTime(), block.EndTime(),
			dbShards(shards).IDs()...)

		// Add the results to the block.
		persistedSegments := make([]result.Segment, 0, len(immutableSegments))
		for _, elem := range immutableSegments {
			persistedSegment := result.NewSegment(elem, true)
			persistedSegments = append(persistedSegments, persistedSegment)
		}
		blockResult := result.NewIndexBlock(persistedSegments, fulfilled)
		results := result.NewIndexBlockByVolumeType(block.StartTime())
		results.SetBlock(idxpersist.DefaultIndexVolumeType, blockResult)
		if err := block.AddResults(results); err != nil {
			return err
		}

		evicted++

		// It's now safe to remove the mutable segments as anything the block
		// held is covered by the owned shards we just read
		if err := block.EvictMutableSegments(); err != nil {
			// deliberately choosing to not mark this as an error as we have successfully
			// flushed any mutable data.
			i.logger.Warn("encountered error while evicting mutable segments for index block",
				zap.Error(err),
				zap.Time("blockStart", block.StartTime()),
			)
		}
	}
	i.metrics.blocksEvictedMutableSegments.Inc(int64(evicted))
	return nil
}

func (i *nsIndex) ColdFlush(shards []databaseShard) (OnColdFlushDone, error) {
	if len(shards) == 0 {
		// No-op if no shards currently owned.
		return func() error { return nil }, nil
	}

	flushable, err := i.flushableBlocks(shards, series.ColdWrite)
	if err != nil {
		return nil, err
	}
	// We only rotate cold mutable segments in phase I of cold flushing.
	for _, block := range flushable {
		block.RotateColdMutableSegments()
	}
	// We can't immediately evict cold mutable segments so we return a callback to do so
	// when cold flush finishes.
	return func() error {
		multiErr := xerrors.NewMultiError()
		for _, block := range flushable {
			multiErr = multiErr.Add(block.EvictColdMutableSegments())
		}
		return multiErr.FinalError()
	}, nil
}

func (i *nsIndex) flushableBlocks(
	shards []databaseShard,
	flushType series.WriteType,
) ([]index.Block, error) {
	i.state.RLock()
	defer i.state.RUnlock()
	if !i.isOpenWithRLock() {
		return nil, errDbIndexUnableToFlushClosed
	}
	// NB(bodu): We read index info files once here to avoid re-reading all of them
	// for each block.
	fsOpts := i.opts.CommitLogOptions().FilesystemOptions()
	infoFiles := i.readIndexInfoFilesFn(
		fsOpts.FilePathPrefix(),
		i.nsMetadata.ID(),
		fsOpts.InfoReaderBufferSize(),
	)
	flushable := make([]index.Block, 0, len(i.state.blocksByTime))

	now := i.nowFn()
	earliestBlockStartToRetain := retention.FlushTimeStartForRetentionPeriod(i.retentionPeriod, i.blockSize, now)
	currentBlockStart := now.Truncate(i.blockSize)
	// Check for flushable blocks by iterating through all block starts w/in retention.
	for blockStart := earliestBlockStartToRetain; blockStart.Before(currentBlockStart); blockStart = blockStart.Add(i.blockSize) {
		blockResult, err := i.ensureBlockPresentWithRLock(blockStart)
		if err != nil {
			return nil, err
		}

		canFlush, err := i.canFlushBlockWithRLock(infoFiles, now, blockStart,
			blockResult.block, shards, flushType)
		if err != nil {
			return nil, err
		}
		if !canFlush {
			continue
		}

		flushable = append(flushable, blockResult.block)
	}
	return flushable, nil
}

func (i *nsIndex) canFlushBlockWithRLock(
	infoFiles []fs.ReadIndexInfoFileResult,
	startTime time.Time,
	blockStart time.Time,
	block index.Block,
	shards []databaseShard,
	flushType series.WriteType,
) (bool, error) {
	switch flushType {
	case series.WarmWrite:
		// NB(bodu): We should always attempt to warm flush sealed blocks to disk if
		// there doesn't already exist data on disk. We're checking this instead of
		// `block.NeedsMutableSegmentsEvicted()` since bootstrap writes for cold block starts
		// get marked as warm writes if there doesn't already exist data on disk and need to
		// properly go through the warm flush lifecycle.
		if !block.IsSealed() || i.hasIndexWarmFlushedToDisk(infoFiles, blockStart) {
			return false, nil
		}
	case series.ColdWrite:
		if !block.NeedsColdMutableSegmentsEvicted() {
			return false, nil
		}
	}

	// Check all data files exist for the shards we own
	for _, shard := range shards {
		start := blockStart
		end := blockStart.Add(i.blockSize)
		dataBlockSize := i.nsMetadata.Options().RetentionOptions().BlockSize()
		for t := start; t.Before(end); t = t.Add(dataBlockSize) {
			flushState, err := shard.FlushState(t)
			if err != nil {
				return false, err
			}
			if flushState.WarmStatus != fileOpSuccess {
				return false, nil
			}
		}
	}

	return true, nil
}

func (i *nsIndex) hasIndexWarmFlushedToDisk(
	infoFiles []fs.ReadIndexInfoFileResult,
	blockStart time.Time,
) bool {
	var hasIndexWarmFlushedToDisk bool
	// NB(bodu): We consider the block to have been warm flushed if there are any
	// filesets on disk. This is consistent with the "has warm flushed" check in the db shard.
	// Shard block starts are marked as having warm flushed if an info file is successfully read from disk.
	for _, f := range infoFiles {
		indexVolumeType := idxpersist.DefaultIndexVolumeType
		if f.Info.IndexVolumeType != nil {
			indexVolumeType = idxpersist.IndexVolumeType(f.Info.IndexVolumeType.Value)
		}
		if f.ID.BlockStart == blockStart && indexVolumeType == idxpersist.DefaultIndexVolumeType {
			hasIndexWarmFlushedToDisk = true
		}
	}
	return hasIndexWarmFlushedToDisk
}

func (i *nsIndex) flushBlock(
	flush persist.IndexFlush,
	indexBlock index.Block,
	shards []databaseShard,
	builder segment.DocumentsBuilder,
) ([]segment.Segment, error) {
	allShards := make(map[uint32]struct{})
	for _, shard := range shards {
		// Populate all shards
		allShards[shard.ID()] = struct{}{}
	}

	volumeIndex, err := i.opts.IndexClaimsManager().ClaimNextIndexFileSetVolumeIndex(
		i.nsMetadata,
		indexBlock.StartTime(),
	)
	if err != nil {
		return nil, fmt.Errorf("failed to claim next index volume index: %w", err)
	}

	preparedPersist, err := flush.PrepareIndex(persist.IndexPrepareOptions{
		NamespaceMetadata: i.nsMetadata,
		BlockStart:        indexBlock.StartTime(),
		FileSetType:       persist.FileSetFlushType,
		Shards:            allShards,
		// NB(bodu): By default, we always write to the "default" index volume type.
		IndexVolumeType: idxpersist.DefaultIndexVolumeType,
		VolumeIndex:     volumeIndex,
	})
	if err != nil {
		return nil, err
	}

	var closed bool
	defer func() {
		if !closed {
			segments, _ := preparedPersist.Close()
			// NB(r): Safe to for over a nil array so disregard error here.
			for _, segment := range segments {
				segment.Close()
			}
		}
	}()

	// Flush a single block segment.
	if err := i.flushBlockSegment(preparedPersist, indexBlock, shards, builder); err != nil {
		return nil, err
	}

	closed = true

	// Now return the immutable segments
	return preparedPersist.Close()
}

func (i *nsIndex) flushBlockSegment(
	preparedPersist persist.PreparedIndexPersist,
	indexBlock index.Block,
	shards []databaseShard,
	builder segment.DocumentsBuilder,
) error {
	// Reset the builder
	builder.Reset()

	var (
		batch     = m3ninxindex.Batch{AllowPartialUpdates: true}
		batchSize = defaultFlushDocsBatchSize
	)
	ctx := i.opts.ContextPool().Get()
	defer ctx.Close()

	for _, shard := range shards {
		var (
			first     = true
			pageToken PageToken
		)
		for first || pageToken != nil {
			first = false

			var (
				opts = block.FetchBlocksMetadataOptions{
					// NB(bodu): There is a lag between when data gets flushed
					// to disk and when it gets removed from memory during the next
					// Tick. In this case, the same series can exist both on disk
					// and in memory at the same time resulting in dupe series IDs.
					// Only read data from disk when flushing index segments.
					OnlyDisk: true,
				}
				limit   = defaultFlushReadDataBlocksBatchSize
				results block.FetchBlocksMetadataResults
				err     error
			)
			ctx.Reset()
			results, pageToken, err = shard.FetchBlocksMetadataV2(ctx,
				indexBlock.StartTime(), indexBlock.EndTime(),
				limit, pageToken, opts)
			if err != nil {
				return err
			}

			// Reset docs batch before use.
			batch.Docs = batch.Docs[:0]
			for _, result := range results.Results() {
				doc, exists, err := shard.DocRef(result.ID)
				if err != nil {
					return err
				}
				if !exists {
					doc, err = convert.FromSeriesIDAndTagIter(result.ID, result.Tags)
					if err != nil {
						return err
					}
					i.metrics.flushDocsNew.Inc(1)
				} else {
					i.metrics.flushDocsCached.Inc(1)
				}

				batch.Docs = append(batch.Docs, doc)
				if len(batch.Docs) < batchSize {
					continue
				}

				err = i.sanitizeAllowDuplicatesWriteError(builder.InsertBatch(batch))
				if err != nil {
					return err
				}

				// Reset docs after insertions.
				batch.Docs = batch.Docs[:0]
			}

			// Add last batch if remaining.
			if len(batch.Docs) > 0 {
				err := i.sanitizeAllowDuplicatesWriteError(builder.InsertBatch(batch))
				if err != nil {
					return err
				}
			}

			results.Close()

			// Use BlockingCloseReset so that we can reuse the context without
			// it going back to the pool.
			ctx.BlockingCloseReset()
		}
	}

	// Finally flush this segment
	return preparedPersist.Persist(builder)
}

func (i *nsIndex) sanitizeAllowDuplicatesWriteError(err error) error {
	if err == nil {
		return nil
	}

	// NB: dropping duplicate id error messages from logs as they're expected when we see
	// repeated inserts. as long as a block has an ID, it's not an error so we don't need
	// to pollute the logs with these messages.
	if partialError, ok := err.(*m3ninxindex.BatchPartialError); ok {
		err = partialError.FilterDuplicateIDErrors()
	}

	return err
}

func (i *nsIndex) AssignShardSet(shardSet sharding.ShardSet) {
	// NB(r): Allocate the filter function once, it can be used outside
	// of locks as it depends on no internal state.
	set := bitset.NewBitSet(uint(shardSet.Max()))
	assigned := make(map[uint32]struct{})
	for _, shardID := range shardSet.AllIDs() {
		set.Set(uint(shardID))
		assigned[shardID] = struct{}{}
	}

	i.state.Lock()
	i.state.shardsFilterID = func(id ident.ID) bool {
		// NB(r): Use a bitset for fast lookups.
		return set.Test(uint(shardSet.Lookup(id)))
	}

	i.state.shardFilteredForID = func(id ident.ID) (uint32, bool) {
		shard := shardSet.Lookup(id)
		return shard, set.Test(uint(shard))
	}

	i.state.shardsAssigned = assigned
	i.state.Unlock()
}

func (i *nsIndex) shardsFilterID() func(id ident.ID) bool {
	i.state.RLock()
	v := i.state.shardsFilterID
	i.state.RUnlock()
	return v
}

func (i *nsIndex) shardForID() func(id ident.ID) (uint32, bool) {
	i.state.RLock()
	v := i.state.shardFilteredForID
	i.state.RUnlock()
	return v
}

func (i *nsIndex) Query(
	ctx context.Context,
	query index.Query,
	opts index.QueryOptions,
) (index.QueryResult, error) {
	var logFields []opentracinglog.Field
	ctx, sp, sampled := ctx.StartSampledTraceSpan(tracepoint.NSIdxQuery)
	defer sp.Finish()
	if sampled {
		// Only allocate metadata such as query string if sampling trace.
		logFields = []opentracinglog.Field{
			opentracinglog.String("query", query.String()),
			opentracinglog.String("namespace", i.nsMetadata.ID().String()),
			opentracinglog.Int("seriesLimit", opts.SeriesLimit),
			opentracinglog.Int("docsLimit", opts.DocsLimit),
			xopentracing.Time("queryStart", opts.StartInclusive),
			xopentracing.Time("queryEnd", opts.EndExclusive),
		}
		sp.LogFields(logFields...)
	}

	// Get results and set the namespace ID and size limit.
	results := i.resultsPool.Get()
	results.Reset(i.nsMetadata.ID(), index.QueryResultsOptions{
		SizeLimit: opts.SeriesLimit,
		FilterID:  i.shardsFilterID(),
	})
	ctx.RegisterFinalizer(results)
	exhaustive, err := i.query(ctx, query, results, opts, i.execBlockQueryFn, logFields)
	if err != nil {
		sp.LogFields(opentracinglog.Error(err))
		return index.QueryResult{}, err
	}
	return index.QueryResult{
		Results:    results,
		Exhaustive: exhaustive,
	}, nil
}

func (i *nsIndex) WideQuery(
	ctx context.Context,
	query index.Query,
	collector chan *ident.IDBatch,
	opts index.WideQueryOptions,
) error {
	logFields := []opentracinglog.Field{
		opentracinglog.String("wideQuery", query.String()),
		opentracinglog.String("namespace", i.nsMetadata.ID().String()),
		opentracinglog.Int("batchSize", opts.BatchSize),
		xopentracing.Time("queryStart", opts.StartInclusive),
		xopentracing.Time("queryEnd", opts.EndExclusive),
	}

	ctx, sp := ctx.StartTraceSpan(tracepoint.NSIdxWideQuery)
	sp.LogFields(logFields...)
	defer sp.Finish()

	results := index.NewWideQueryResults(
		i.nsMetadata.ID(),
		i.opts.IdentifierPool(),
		i.shardForID(),
		collector,
		opts,
	)

	// NB: result should be finalized here, regardless of outcome
	// to prevent deadlocking while waiting on channel close.
	defer results.Finalize()
	queryOpts := opts.ToQueryOptions()

	_, err := i.query(ctx, query, results, queryOpts, i.execBlockWideQueryFn, logFields)
	if err != nil {
		sp.LogFields(opentracinglog.Error(err))
		return err
	}

	return nil
}

func (i *nsIndex) AggregateQuery(
	ctx context.Context,
	query index.Query,
	opts index.AggregationOptions,
) (index.AggregateQueryResult, error) {
	logFields := []opentracinglog.Field{
		opentracinglog.String("query", query.String()),
		opentracinglog.String("namespace", i.nsMetadata.ID().String()),
		opentracinglog.Int("seriesLimit", opts.SeriesLimit),
		opentracinglog.Int("docsLimit", opts.DocsLimit),
		xopentracing.Time("queryStart", opts.StartInclusive),
		xopentracing.Time("queryEnd", opts.EndExclusive),
	}

	ctx, sp := ctx.StartTraceSpan(tracepoint.NSIdxAggregateQuery)
	sp.LogFields(logFields...)
	defer sp.Finish()

	// Get results and set the filters, namespace ID and size limit.
	results := i.aggregateResultsPool.Get()
	aopts := index.AggregateResultsOptions{
		SizeLimit:   opts.SeriesLimit,
		FieldFilter: opts.FieldFilter,
		Type:        opts.Type,
	}
	ctx.RegisterFinalizer(results)
	// use appropriate fn to query underlying blocks.
	// use block.Aggregate() for querying and set the query if required.
	fn := i.execBlockAggregateQueryFn
	isAllQuery := query.Equal(allQuery)
	if !isAllQuery {
		if field, isFieldQuery := idx.FieldQuery(query.Query); isFieldQuery {
			aopts.FieldFilter = aopts.FieldFilter.AddIfMissing(field)
		} else {
			// Need to actually restrict whether we should return a term or not
			// based on running the actual query to resolve a postings list and
			// then seeing if that intersects the aggregated term postings list
			// at all.
			aopts.RestrictByQuery = &query
		}
	}
	aopts.FieldFilter = aopts.FieldFilter.SortAndDedupe()
	results.Reset(i.nsMetadata.ID(), aopts)
	exhaustive, err := i.query(ctx, query, results, opts.QueryOptions, fn, logFields)
	if err != nil {
		return index.AggregateQueryResult{}, err
	}
	return index.AggregateQueryResult{
		Results:    results,
		Exhaustive: exhaustive,
	}, nil
}

func (i *nsIndex) query(
	ctx context.Context,
	query index.Query,
	results index.BaseResults,
	opts index.QueryOptions,
	execBlockFn execBlockQueryFn,
	logFields []opentracinglog.Field,
) (bool, error) {
	ctx, sp, sampled := ctx.StartSampledTraceSpan(tracepoint.NSIdxQueryHelper)
	defer sp.Finish()
	if sampled {
		// Only log fields if sampled.
		sp.LogFields(logFields...)
	}

	exhaustive, err := i.queryWithSpan(ctx, query, results, opts, execBlockFn, sp, logFields)
	if err != nil {
		sp.LogFields(opentracinglog.Error(err))

		if exhaustive {
			i.metrics.queryExhaustiveInternalError.Inc(1)
		} else {
			i.metrics.queryNonExhaustiveInternalError.Inc(1)
		}
		return exhaustive, err
	}

	if exhaustive {
		i.metrics.queryExhaustiveSuccess.Inc(1)
		return exhaustive, nil
	}

	// If require exhaustive but not, return error.
	if opts.RequireExhaustive {
		seriesCount := results.Size()
		docsCount := results.TotalDocsCount()
		if opts.SeriesLimitExceeded(seriesCount) {
			i.metrics.queryNonExhaustiveSeriesLimitError.Inc(1)
		} else if opts.DocsLimitExceeded(docsCount) {
			i.metrics.queryNonExhaustiveDocsLimitError.Inc(1)
		} else {
			i.metrics.queryNonExhaustiveLimitError.Inc(1)
		}

		// NB(r): Make sure error is not retried and returns as bad request.
		return exhaustive, xerrors.NewInvalidParamsError(fmt.Errorf(
			"query exceeded limit: require_exhaustive=%v, series_limit=%d, series_matched=%d, docs_limit=%d, docs_matched=%d",
			opts.RequireExhaustive,
			opts.SeriesLimit,
			seriesCount,
			opts.DocsLimit,
			docsCount,
		))
	}

	// Otherwise non-exhaustive but not required to be.
	i.metrics.queryNonExhaustiveSuccess.Inc(1)
	return exhaustive, nil
}

func (i *nsIndex) queryWithSpan(
	ctx context.Context,
	query index.Query,
	results index.BaseResults,
	opts index.QueryOptions,
	execBlockFn execBlockQueryFn,
	span opentracing.Span,
	logFields []opentracinglog.Field,
) (bool, error) {
	// Capture start before needing to acquire lock.
	start := i.nowFn()

	i.state.RLock()
	if !i.isOpenWithRLock() {
		i.state.RUnlock()
		return false, errDbIndexUnableToQueryClosed
	}

	// Track this as an inflight query that needs to finish
	// when the index is closed.
	i.queriesWg.Add(1)
	defer i.queriesWg.Done()

	// Enact overrides for query options
	opts = i.overriddenOptsForQueryWithRLock(opts)
	timeout := i.timeoutForQueryWithRLock(ctx)

	// Retrieve blocks to query, then we can release lock.
	// NB(r): Important not to block ticking, and other tasks by
	// holding the RLock during a query.
	qryRange := xtime.NewRanges(xtime.Range{
		Start: opts.StartInclusive,
		End:   opts.EndExclusive,
	})
	// NB(r): Safe to take ref to i.state.blocksDescOrderImmutable since it's
	// immutable and we only create an iterator over it.
	iter := newBlocksIterStackAlloc(i.inMemoryBlock, i.state.blocksDescOrderImmutable, qryRange)

	// Can now release the lock and execute the query without holding the lock.
	i.state.RUnlock()

	var (
		// State contains concurrent mutable state for async execution below.
		state = asyncQueryExecState{
			exhaustive: true,
		}
		deadline = start.Add(timeout)
		wg       sync.WaitGroup
	)

	// Create a cancellable lifetime and cancel it at end of this method so that
	// no child async task modifies the result after this method returns.
	cancellable := xresource.NewCancellableLifetime()
	defer cancellable.Cancel()

	for iter, ok := iter.Next(); ok; iter, ok = iter.Next() {
		// Capture block for async query execution below.
		block := iter.Current()

		// We're looping through all the blocks that we need to query and kicking
		// off parallel queries which are bounded by the queryWorkersPool's maximum
		// concurrency. This means that it's possible at this point that we've
		// completed querying one or more blocks and already exhausted the maximum
		// number of results that we're allowed to return. If thats the case, there
		// is no value in kicking off more parallel queries, so we break out of
		// the loop.
		seriesCount := results.Size()
		docsCount := results.TotalDocsCount()
		alreadyExceededLimit := opts.SeriesLimitExceeded(seriesCount) || opts.DocsLimitExceeded(docsCount)
		if alreadyExceededLimit {
			state.Lock()
			state.exhaustive = false
			state.Unlock()
			// Break out if already not exhaustive.
			break
		}

		if applyTimeout := timeout > 0; !applyTimeout {
			// No timeout, just wait blockingly for a worker.
			wg.Add(1)
			i.queryWorkersPool.Go(func() {
				execBlockFn(ctx, cancellable, block, query, opts, &state, results, logFields)
				wg.Done()
			})
			continue
		}

		// Need to apply timeout to the blocking wait call for a worker.
		var timedOut bool
		if timeLeft := deadline.Sub(i.nowFn()); timeLeft > 0 {
			wg.Add(1)
			timedOut := !i.queryWorkersPool.GoWithTimeout(func() {
				execBlockFn(ctx, cancellable, block, query, opts, &state, results, logFields)
				wg.Done()
			}, timeLeft)

			if timedOut {
				// Did not launch task, need to ensure don't wait for it.
				wg.Done()
			}
		} else {
			timedOut = true
		}

		if timedOut {
			// Exceeded our deadline waiting for this block's query to start.
			return false, fmt.Errorf("index query timed out: %s", timeout.String())
		}
	}

	// Wait for queries to finish.
	if !(timeout > 0) {
		// No timeout, just blockingly wait.
		wg.Wait()
	} else {
		// Need to abort early if timeout hit.
		timeLeft := deadline.Sub(i.nowFn())
		if timeLeft <= 0 {
			return false, fmt.Errorf("index query timed out: %s", timeout.String())
		}

		var (
			ticker  = time.NewTicker(timeLeft)
			doneCh  = make(chan struct{})
			aborted bool
		)
		go func() {
			wg.Wait()
			close(doneCh)
		}()
		select {
		case <-ticker.C:
			aborted = true
		case <-doneCh:
		}

		// Make sure to always free the timer/ticker so they don't sit around.
		ticker.Stop()

		if aborted {
			return false, fmt.Errorf("index query timed out: %s", timeout.String())
		}
	}

	i.metrics.loadedDocsPerQuery.RecordValue(float64(results.TotalDocsCount()))

	state.Lock()
	// Take reference to vars to return while locked.
	exhaustive := state.exhaustive
	err := state.multiErr.FinalError()
	state.Unlock()

	if err != nil {
		return false, err
	}
	return exhaustive, nil
}

func (i *nsIndex) execBlockQueryFn(
	ctx context.Context,
	cancellable *xresource.CancellableLifetime,
	block index.Block,
	query index.Query,
	opts index.QueryOptions,
	state *asyncQueryExecState,
	results index.BaseResults,
	logFields []opentracinglog.Field,
) {
	logFields = append(logFields,
		xopentracing.Time("blockStart", block.StartTime()),
		xopentracing.Time("blockEnd", block.EndTime()),
	)

	ctx, sp := ctx.StartTraceSpan(tracepoint.NSIdxBlockQuery)
	sp.LogFields(logFields...)
	defer sp.Finish()

	blockExhaustive, err := block.Query(ctx, cancellable, query, opts, results, logFields)
	if err == index.ErrUnableToQueryBlockClosed {
		// NB(r): Because we query this block outside of the results lock, it's
		// possible this block may get closed if it slides out of retention, in
		// that case those results are no longer considered valid and outside of
		// retention regardless, so this is a non-issue.
		err = nil
	}

	state.Lock()
	defer state.Unlock()

	if err != nil {
		sp.LogFields(opentracinglog.Error(err))
		state.multiErr = state.multiErr.Add(err)
	}
	state.exhaustive = state.exhaustive && blockExhaustive
}

func (i *nsIndex) execBlockWideQueryFn(
	ctx context.Context,
	cancellable *xresource.CancellableLifetime,
	block index.Block,
	query index.Query,
	opts index.QueryOptions,
	state *asyncQueryExecState,
	results index.BaseResults,
	logFields []opentracinglog.Field,
) {
	logFields = append(logFields,
		xopentracing.Time("blockStart", block.StartTime()),
		xopentracing.Time("blockEnd", block.EndTime()),
	)

	ctx, sp := ctx.StartTraceSpan(tracepoint.NSIdxBlockQuery)
	sp.LogFields(logFields...)
	defer sp.Finish()

	_, err := block.Query(ctx, cancellable, query, opts, results, logFields)
	if err == index.ErrUnableToQueryBlockClosed {
		// NB(r): Because we query this block outside of the results lock, it's
		// possible this block may get closed if it slides out of retention, in
		// that case those results are no longer considered valid and outside of
		// retention regardless, so this is a non-issue.
		err = nil
	} else if err == index.ErrWideQueryResultsExhausted {
		// NB: this error indicates a wide query short-circuit, so it is expected
		// after the queried shard set is exhausted.
		err = nil
	}

	state.Lock()
	defer state.Unlock()

	if err != nil {
		sp.LogFields(opentracinglog.Error(err))
		state.multiErr = state.multiErr.Add(err)
	}

	// NB: wide queries are always exhaustive.
	state.exhaustive = true
}

func (i *nsIndex) execBlockAggregateQueryFn(
	ctx context.Context,
	cancellable *xresource.CancellableLifetime,
	block index.Block,
	query index.Query,
	opts index.QueryOptions,
	state *asyncQueryExecState,
	results index.BaseResults,
	logFields []opentracinglog.Field,
) {
	logFields = append(logFields,
		xopentracing.Time("blockStart", block.StartTime()),
		xopentracing.Time("blockEnd", block.EndTime()),
	)

	ctx, sp := ctx.StartTraceSpan(tracepoint.NSIdxBlockAggregateQuery)
	sp.LogFields(logFields...)
	defer sp.Finish()

	aggResults, ok := results.(index.AggregateResults)
	if !ok { // should never happen
		state.Lock()
		err := fmt.Errorf("unknown results type [%T] received during aggregation", results)
		state.multiErr = state.multiErr.Add(err)
		state.Unlock()
		return
	}

	blockExhaustive, err := block.Aggregate(ctx, cancellable, opts, aggResults, logFields)
	if err == index.ErrUnableToQueryBlockClosed {
		// NB(r): Because we query this block outside of the results lock, it's
		// possible this block may get closed if it slides out of retention, in
		// that case those results are no longer considered valid and outside of
		// retention regardless, so this is a non-issue.
		err = nil
	}

	state.Lock()
	defer state.Unlock()
	if err != nil {
		sp.LogFields(opentracinglog.Error(err))
		state.multiErr = state.multiErr.Add(err)
	}
	state.exhaustive = state.exhaustive && blockExhaustive
}

func (i *nsIndex) timeoutForQueryWithRLock(
	ctx context.Context,
) time.Duration {
	// TODO(r): Allow individual queries to specify timeouts using
	// deadlines passed by the context.
	return i.state.runtimeOpts.defaultQueryTimeout
}

func (i *nsIndex) overriddenOptsForQueryWithRLock(
	opts index.QueryOptions,
) index.QueryOptions {
	// Override query response limits if needed.
	if i.state.runtimeOpts.maxQuerySeriesLimit > 0 && (opts.SeriesLimit == 0 ||
		int64(opts.SeriesLimit) > i.state.runtimeOpts.maxQuerySeriesLimit) {
		i.logger.Debug("overriding query response series limit",
			zap.Int("requested", opts.SeriesLimit),
			zap.Int64("maxAllowed", i.state.runtimeOpts.maxQuerySeriesLimit)) // FOLLOWUP(prateek): log query too once it's serializable.
		opts.SeriesLimit = int(i.state.runtimeOpts.maxQuerySeriesLimit)
	}
	if i.state.runtimeOpts.maxQueryDocsLimit > 0 && (opts.DocsLimit == 0 ||
		int64(opts.DocsLimit) > i.state.runtimeOpts.maxQueryDocsLimit) {
		i.logger.Debug("overriding query response docs limit",
			zap.Int("requested", opts.DocsLimit),
			zap.Int64("maxAllowed", i.state.runtimeOpts.maxQueryDocsLimit)) // FOLLOWUP(prateek): log query too once it's serializable.
		opts.DocsLimit = int(i.state.runtimeOpts.maxQueryDocsLimit)
	}
	return opts
}

type blockPresentResult struct {
	block  index.Block
	latest bool
}

func (i *nsIndex) ensureBlockPresent(blockStart time.Time) (blockPresentResult, error) {
	i.state.RLock()
	defer i.state.RUnlock()
	if !i.isOpenWithRLock() {
		return blockPresentResult{}, errDbIndexUnableToWriteClosed
	}
	return i.ensureBlockPresentWithRLock(blockStart)
}

func (i *nsIndex) isLatestBlockWithRLock(blockStart time.Time) bool {
	return i.state.latestBlock != nil && i.state.latestBlock.StartTime().Equal(blockStart)
}

// ensureBlockPresentWithRLock guarantees an index.Block exists for the specified
// blockStart, allocating one if it does not. It returns the desired block, or
// error if it's unable to do so.
func (i *nsIndex) ensureBlockPresentWithRLock(blockStart time.Time) (blockPresentResult, error) {
	// check if the current latest block matches the required block, this
	// is the usual path and can short circuit the rest of the logic in this
	// function in most cases.
	if i.isLatestBlockWithRLock(blockStart) {
		return blockPresentResult{
			block:  i.state.latestBlock,
			latest: true,
		}, nil
	}

	// check if exists in the map (this can happen if the latestBlock has not
	// been rotated yet).
	blockStartNanos := xtime.ToUnixNano(blockStart)
	if block, ok := i.state.blocksByTime[blockStartNanos]; ok {
		return blockPresentResult{block: block}, nil
	}

	// i.e. block start does not exist, so we have to alloc.
	// we release the RLock (the function is called with this lock), and acquire
	// the write lock to do the extra allocation.
	i.state.RUnlock()
	i.state.Lock()

	// need to guarantee all exit paths from the function leave with the RLock
	// so we release the write lock and re-acquire a read lock.
	defer func() {
		i.state.Unlock()
		i.state.RLock()
	}()

	// re-check if exists in the map (another routine did the alloc)
	if block, ok := i.state.blocksByTime[blockStartNanos]; ok {
		return blockPresentResult{
			block:  block,
			latest: i.isLatestBlockWithRLock(blockStart),
		}, nil
	}

	// ok now we know for sure we have to alloc
	block, err := i.newBlockFn(blockStart, i.nsMetadata,
		index.BlockOptions{}, i.namespaceRuntimeOptsMgr, i.opts.IndexOptions())
	if err != nil { // unable to allocate the block, should never happen.
		return blockPresentResult{}, i.unableToAllocBlockInvariantError(err)
	}

	// NB(bodu): Use same time barrier as `Tick` to make sealing of cold index blocks consistent.
	// We need to seal cold blocks write away for cold writes.
	if !blockStart.After(i.lastSealableBlockStart(i.nowFn())) {
		if err := block.Seal(); err != nil {
			return blockPresentResult{}, err
		}
	}

	// add to tracked blocks map
	i.state.blocksByTime[blockStartNanos] = block

	// update ordered blockStarts slice, and latestBlock
	i.updateBlockStartsWithLock()

	return blockPresentResult{
		block:  block,
		latest: i.isLatestBlockWithRLock(blockStart),
	}, nil
}

func (i *nsIndex) lastSealableBlockStart(t time.Time) time.Time {
	return retention.FlushTimeEndForBlockSize(i.blockSize, t.Add(-i.bufferPast))
}

func (i *nsIndex) updateBlockStartsWithLock() {
	// update ordered blockStarts slice
	var (
		latestBlockStart xtime.UnixNano
		latestBlock      index.Block
	)

	blocks := make([]blockAndBlockStart, 0, len(i.state.blocksByTime)+1)
	for ts, block := range i.state.blocksByTime {
		if ts >= latestBlockStart {
			latestBlockStart = ts
			latestBlock = block
		}
		blocks = append(blocks, blockAndBlockStart{
			block:      block,
			blockStart: ts,
		})
	}

	// order in desc order (i.e. reverse chronological)
	sort.Slice(blocks, func(i, j int) bool {
		return blocks[i].blockStart > blocks[j].blockStart
	})

	// NB(r): Important not to modify this once set since we take reference
	// to this slice with an RLock, release with RUnlock and then loop over it
	// during query time so it must not be altered and stay immutable.
	// This is done to avoid allocating a copy of the slice at query time for
	// each query.
	i.state.blocksDescOrderImmutable = blocks

	// rotate latestBlock
	i.state.latestBlock = latestBlock
}

func (i *nsIndex) isOpenWithRLock() bool {
	return !i.state.closed
}

func (i *nsIndex) CleanupExpiredFileSets(t time.Time) error {
	// we only expire data on drive that we don't hold a reference to, and is
	// past the expiration period. the earliest data we have to retain is given
	// by the following computation:
	//  Min(FIRST_EXPIRED_BLOCK, EARLIEST_RETAINED_BLOCK)
	i.state.RLock()
	defer i.state.RUnlock()
	if i.state.closed {
		return errDbIndexUnableToCleanupClosed
	}

	// earliest block to retain based on retention period
	earliestBlockStartToRetain := retention.FlushTimeStartForRetentionPeriod(i.retentionPeriod, i.blockSize, t)

	// now we loop through the blocks we hold, to ensure we don't delete any data for them.
	for t := range i.state.blocksByTime {
		if t.ToTime().Before(earliestBlockStartToRetain) {
			earliestBlockStartToRetain = t.ToTime()
		}
	}

	// know the earliest block to retain, find all blocks earlier than it
	var (
		pathPrefix = i.opts.CommitLogOptions().FilesystemOptions().FilePathPrefix()
		nsID       = i.nsMetadata.ID()
	)
	filesets, err := i.indexFilesetsBeforeFn(pathPrefix, nsID, earliestBlockStartToRetain)
	if err != nil {
		return err
	}

	// and delete them
	return i.deleteFilesFn(filesets)
}

func (i *nsIndex) CleanupDuplicateFileSets() error {
	fsOpts := i.opts.CommitLogOptions().FilesystemOptions()
	infoFiles := i.readIndexInfoFilesFn(
		fsOpts.FilePathPrefix(),
		i.nsMetadata.ID(),
		fsOpts.InfoReaderBufferSize(),
	)

	segmentsOrderByVolumeIndexByVolumeTypeAndBlockStart := make(map[xtime.UnixNano]map[idxpersist.IndexVolumeType][]fs.Segments)
	for _, file := range infoFiles {
		seg := fs.NewSegments(file.Info, file.ID.VolumeIndex, file.AbsoluteFilePaths)
		blockStart := xtime.ToUnixNano(seg.BlockStart())
		segmentsOrderByVolumeIndexByVolumeType, ok := segmentsOrderByVolumeIndexByVolumeTypeAndBlockStart[blockStart]
		if !ok {
			segmentsOrderByVolumeIndexByVolumeType = make(map[idxpersist.IndexVolumeType][]fs.Segments)
			segmentsOrderByVolumeIndexByVolumeTypeAndBlockStart[blockStart] = segmentsOrderByVolumeIndexByVolumeType
		}

		volumeType := seg.VolumeType()
		if _, ok := segmentsOrderByVolumeIndexByVolumeType[volumeType]; !ok {
			segmentsOrderByVolumeIndexByVolumeType[volumeType] = make([]fs.Segments, 0)
		}
		segmentsOrderByVolumeIndexByVolumeType[volumeType] = append(segmentsOrderByVolumeIndexByVolumeType[volumeType], seg)
	}

	// Ensure that segments are soroted by volume index.
	for _, segmentsOrderByVolumeIndexByVolumeType := range segmentsOrderByVolumeIndexByVolumeTypeAndBlockStart {
		for _, segs := range segmentsOrderByVolumeIndexByVolumeType {
			sort.SliceStable(segs, func(i, j int) bool {
				return segs[i].VolumeIndex() < segs[j].VolumeIndex()
			})
		}
	}

	multiErr := xerrors.NewMultiError()
	// Check for dupes and remove.
	filesToDelete := make([]string, 0)
	for _, segmentsOrderByVolumeIndexByVolumeType := range segmentsOrderByVolumeIndexByVolumeTypeAndBlockStart {
		for _, segmentsOrderByVolumeIndex := range segmentsOrderByVolumeIndexByVolumeType {
			shardTimeRangesCovered := result.NewShardTimeRanges()
			currSegments := make([]fs.Segments, 0)
			for _, seg := range segmentsOrderByVolumeIndex {
				if seg.ShardTimeRanges().IsSuperset(shardTimeRangesCovered) {
					// Mark dupe segments for deletion.
					for _, currSeg := range currSegments {
						filesToDelete = append(filesToDelete, currSeg.AbsoluteFilePaths()...)
					}
					currSegments = []fs.Segments{seg}
					shardTimeRangesCovered = seg.ShardTimeRanges().Copy()
					continue
				}
				currSegments = append(currSegments, seg)
				shardTimeRangesCovered.AddRanges(seg.ShardTimeRanges())
			}
		}
	}
	multiErr = multiErr.Add(i.deleteFilesFn(filesToDelete))
	return multiErr.FinalError()
}

func (i *nsIndex) DebugMemorySegments(opts DebugMemorySegmentsOptions) error {
	i.state.RLock()
	defer i.state.RUnlock()
	if i.state.closed {
		return errDbIndexAlreadyClosed
	}

	ctx := context.NewContext()
	defer ctx.Close()

	// Create a new set of file system options to output to new directory.
	fsOpts := i.opts.CommitLogOptions().
		FilesystemOptions().
		SetFilePathPrefix(opts.OutputDirectory)

	for _, block := range i.state.blocksByTime {
		segmentsData, err := block.MemorySegmentsData(ctx)
		if err != nil {
			return err
		}

		for numSegment, segmentData := range segmentsData {
			indexWriter, err := fs.NewIndexWriter(fsOpts)
			if err != nil {
				return err
			}

			fileSetID := fs.FileSetFileIdentifier{
				FileSetContentType: persist.FileSetIndexContentType,
				Namespace:          i.nsMetadata.ID(),
				BlockStart:         block.StartTime(),
				VolumeIndex:        numSegment,
			}
			openOpts := fs.IndexWriterOpenOptions{
				Identifier:      fileSetID,
				BlockSize:       i.blockSize,
				FileSetType:     persist.FileSetFlushType,
				Shards:          i.state.shardsAssigned,
				IndexVolumeType: idxpersist.DefaultIndexVolumeType,
			}
			if err := indexWriter.Open(openOpts); err != nil {
				return err
			}

			segWriter, err := idxpersist.NewFSTSegmentDataFileSetWriter(segmentData)
			if err != nil {
				return err
			}

			if err := indexWriter.WriteSegmentFileSet(segWriter); err != nil {
				return err
			}

			if err := indexWriter.Close(); err != nil {
				return err
			}
		}
	}

	return nil
}

func (i *nsIndex) Close() error {
	i.state.Lock()
	if !i.isOpenWithRLock() {
		i.state.Unlock()
		return errDbIndexAlreadyClosed
	}

	i.state.closed = true
	close(i.state.closeCh)

	var multiErr xerrors.MultiError
	multiErr = multiErr.Add(i.state.insertQueue.Stop())

	blocks := make([]index.Block, 0, len(i.state.blocksByTime)+1)
	for _, block := range i.state.blocksByTime {
		blocks = append(blocks, block)
	}
	blocks = append(blocks, i.inMemoryBlock)

	i.inMemoryBlock = nil
	i.state.latestBlock = nil
	i.state.blocksByTime = nil
	i.state.blocksDescOrderImmutable = nil

	if i.runtimeOptsListener != nil {
		i.runtimeOptsListener.Close()
		i.runtimeOptsListener = nil
	}

	if i.runtimeNsOptsListener != nil {
		i.runtimeNsOptsListener.Close()
		i.runtimeNsOptsListener = nil
	}

	// Can now unlock after collecting blocks to close and setting closed state.
	i.state.Unlock()

	// Wait for inflight queries to finish before closing blocks, do this
	// outside of lock in case an inflight query needs to acquire a read lock
	// to finish but can't acquire it because close was holding the lock waiting
	// for queries to drain first.
	i.queriesWg.Wait()

	for _, block := range blocks {
		multiErr = multiErr.Add(block.Close())
	}

	multiErr = multiErr.Add(i.inMemoryBlock.Close())

	return multiErr.FinalError()
}

func (i *nsIndex) unableToAllocBlockInvariantError(err error) error {
	ierr := fmt.Errorf("index unable to allocate block: %v", err)
	instrument.EmitAndLogInvariantViolation(i.opts.InstrumentOptions(), func(l *zap.Logger) {
		l.Error(ierr.Error())
	})
	return ierr
}

type nsIndexMetrics struct {
	asyncInsertAttemptTotal tally.Counter
	asyncInsertAttemptSkip  tally.Counter
	asyncInsertAttemptWrite tally.Counter

	tick                             tally.Counter
	asyncInsertSuccess               tally.Counter
	asyncInsertErrors                tally.Counter
	insertAfterClose                 tally.Counter
	queryAfterClose                  tally.Counter
	forwardIndexHits                 tally.Counter
	forwardIndexMisses               tally.Counter
	forwardIndexCounter              tally.Counter
	insertEndToEndLatency            tally.Timer
	blocksEvictedMutableSegments     tally.Counter
	blocksNotifySealed               tally.Counter
	blockMetrics                     nsIndexBlocksMetrics
	indexingConcurrencyMin           tally.Gauge
	indexingConcurrencyMax           tally.Gauge
	indexingConcurrencyAvg           tally.Gauge
	flushIndexingConcurrency         tally.Gauge
	flushDocsNew                     tally.Counter
	flushDocsCached                  tally.Counter
	latestBlockNumSegmentsForeground tally.Gauge
	latestBlockNumDocsForeground     tally.Gauge
	latestBlockNumSegmentsBackground tally.Gauge
	latestBlockNumDocsBackground     tally.Gauge

	loadedDocsPerQuery                 tally.Histogram
	queryExhaustiveSuccess             tally.Counter
	queryExhaustiveInternalError       tally.Counter
	queryNonExhaustiveSuccess          tally.Counter
	queryNonExhaustiveInternalError    tally.Counter
	queryNonExhaustiveLimitError       tally.Counter
	queryNonExhaustiveSeriesLimitError tally.Counter
	queryNonExhaustiveDocsLimitError   tally.Counter
}

func newNamespaceIndexMetrics(
	opts index.Options,
	iopts instrument.Options,
) nsIndexMetrics {
	const (
		indexAttemptName         = "index-attempt"
		forwardIndexName         = "forward-index"
		indexingConcurrency      = "indexing-concurrency"
		flushIndexingConcurrency = "flush-indexing-concurrency"
	)
	scope := iopts.MetricsScope()
	blocksScope := scope.SubScope("blocks")
	m := nsIndexMetrics{
		tick: scope.Counter("index-tick"),
		asyncInsertAttemptTotal: scope.Tagged(map[string]string{
			"stage": "process",
		}).Counter(indexAttemptName),
		asyncInsertAttemptSkip: scope.Tagged(map[string]string{
			"stage": "skip",
		}).Counter(indexAttemptName),
		asyncInsertAttemptWrite: scope.Tagged(map[string]string{
			"stage": "write",
		}).Counter(indexAttemptName),
		asyncInsertSuccess: scope.Counter("index-success"),
		asyncInsertErrors: scope.Tagged(map[string]string{
			"error_type": "async-insert",
		}).Counter("index-error"),
		insertAfterClose: scope.Tagged(map[string]string{
			"error_type": "insert-closed",
		}).Counter("insert-after-close"),
		queryAfterClose: scope.Tagged(map[string]string{
			"error_type": "query-closed",
		}).Counter("query-after-error"),
		forwardIndexHits: scope.Tagged(map[string]string{
			"status": "hit",
		}).Counter(forwardIndexName),
		forwardIndexMisses: scope.Tagged(map[string]string{
			"status": "miss",
		}).Counter(forwardIndexName),
		forwardIndexCounter: scope.Tagged(map[string]string{
			"status": "count",
		}).Counter(forwardIndexName),
		insertEndToEndLatency: instrument.NewTimer(scope,
			"insert-end-to-end-latency", iopts.TimerOptions()),
		blocksEvictedMutableSegments: scope.Counter("blocks-evicted-mutable-segments"),
		blocksNotifySealed:           scope.Counter("blocks-notify-sealed"),
		blockMetrics:                 newNamespaceIndexBlocksMetrics(opts, blocksScope),
		indexingConcurrencyMin: scope.Tagged(map[string]string{
			"stat": "min",
		}).Gauge(indexingConcurrency),
		indexingConcurrencyMax: scope.Tagged(map[string]string{
			"stat": "max",
		}).Gauge(indexingConcurrency),
		indexingConcurrencyAvg: scope.Tagged(map[string]string{
			"stat": "avg",
		}).Gauge(indexingConcurrency),
		flushIndexingConcurrency: scope.Gauge(flushIndexingConcurrency),
		flushDocsNew: scope.Tagged(map[string]string{
			"status": "new",
		}).Counter("flush-docs"),
		flushDocsCached: scope.Tagged(map[string]string{
			"status": "cached",
		}).Counter("flush-docs"),
		latestBlockNumSegmentsForeground: scope.Tagged(map[string]string{
			"segment_type": "foreground",
		}).Gauge("latest-block-num-segments"),
		latestBlockNumDocsForeground: scope.Tagged(map[string]string{
			"segment_type": "foreground",
		}).Gauge("latest-block-num-docs"),
		latestBlockNumSegmentsBackground: scope.Tagged(map[string]string{
			"segment_type": "background",
		}).Gauge("latest-block-num-segments"),
		latestBlockNumDocsBackground: scope.Tagged(map[string]string{
			"segment_type": "background",
		}).Gauge("latest-block-num-docs"),
		loadedDocsPerQuery: scope.Histogram(
			"loaded-docs-per-query",
			tally.MustMakeExponentialValueBuckets(10, 2, 16),
		),
		queryExhaustiveSuccess: scope.Tagged(map[string]string{
			"exhaustive": "true",
			"result":     "success",
		}).Counter("query"),
		queryExhaustiveInternalError: scope.Tagged(map[string]string{
			"exhaustive": "true",
			"result":     "error_internal",
		}).Counter("query"),
		queryNonExhaustiveSuccess: scope.Tagged(map[string]string{
			"exhaustive": "false",
			"result":     "success",
		}).Counter("query"),
		queryNonExhaustiveInternalError: scope.Tagged(map[string]string{
			"exhaustive": "false",
			"result":     "error_internal",
		}).Counter("query"),
		queryNonExhaustiveLimitError: scope.Tagged(map[string]string{
			"exhaustive": "false",
			"result":     "error_require_exhaustive",
		}).Counter("query"),
		queryNonExhaustiveSeriesLimitError: scope.Tagged(map[string]string{
			"exhaustive": "false",
			"result":     "error_series_require_exhaustive",
		}).Counter("query"),
		queryNonExhaustiveDocsLimitError: scope.Tagged(map[string]string{
			"exhaustive": "false",
			"result":     "error_docs_require_exhaustive",
		}).Counter("query"),
	}

	// Initialize gauges that should default to zero before
	// returning results so that they are exported with an
	// explicit zero value at process startup.
	m.flushIndexingConcurrency.Update(0)

	return m
}

type nsIndexBlocksMetrics struct {
	ForegroundSegments nsIndexBlocksSegmentsMetrics
	BackgroundSegments nsIndexBlocksSegmentsMetrics
	FlushedSegments    nsIndexBlocksSegmentsMetrics
}

func newNamespaceIndexBlocksMetrics(
	opts index.Options,
	scope tally.Scope,
) nsIndexBlocksMetrics {
	return nsIndexBlocksMetrics{
		ForegroundSegments: newNamespaceIndexBlocksSegmentsMetrics(
			opts.ForegroundCompactionPlannerOptions(),
			scope.Tagged(map[string]string{
				"segment-type": "foreground",
			})),
		BackgroundSegments: newNamespaceIndexBlocksSegmentsMetrics(
			opts.BackgroundCompactionPlannerOptions(),
			scope.Tagged(map[string]string{
				"segment-type": "background",
			})),
		FlushedSegments: newNamespaceIndexBlocksSegmentsMetrics(
			opts.BackgroundCompactionPlannerOptions(),
			scope.Tagged(map[string]string{
				"segment-type": "flushed",
			})),
	}
}

type nsIndexBlocksSegmentsMetrics struct {
	Levels []nsIndexBlocksSegmentsLevelMetrics
}

type nsIndexBlocksSegmentsLevelMetrics struct {
	MinSizeInclusive int64
	MaxSizeExclusive int64
	NumSegments      tally.Gauge
	NumTotalDocs     tally.Gauge
	SegmentsAge      tally.Timer
}

func newNamespaceIndexBlocksSegmentsMetrics(
	compactionOpts compaction.PlannerOptions,
	scope tally.Scope,
) nsIndexBlocksSegmentsMetrics {
	segmentLevelsScope := scope.SubScope("segment-levels")
	levels := make([]nsIndexBlocksSegmentsLevelMetrics, 0, len(compactionOpts.Levels))
	for _, level := range compactionOpts.Levels {
		subScope := segmentLevelsScope.Tagged(map[string]string{
			"level-min-size": strconv.Itoa(int(level.MinSizeInclusive)),
			"level-max-size": strconv.Itoa(int(level.MaxSizeExclusive)),
		})
		levels = append(levels, nsIndexBlocksSegmentsLevelMetrics{
			MinSizeInclusive: level.MinSizeInclusive,
			MaxSizeExclusive: level.MaxSizeExclusive,
			NumSegments:      subScope.Gauge("num-segments"),
			NumTotalDocs:     subScope.Gauge("num-total-docs"),
			SegmentsAge:      subScope.Timer("segments-age"),
		})
	}

	return nsIndexBlocksSegmentsMetrics{
		Levels: levels,
	}
}

type dbShards []databaseShard

func (shards dbShards) IDs() []uint32 {
	ids := make([]uint32, 0, len(shards))
	for _, s := range shards {
		ids = append(ids, s.ID())
	}
	return ids
}

// blocksIterStackAlloc is a stack allocated block iterator, ensuring no
// allocations per query.
type blocksIterStackAlloc struct {
	activeBlock index.Block
	blocks      []blockAndBlockStart
	queryRanges xtime.Ranges
	idx         int
}

func newBlocksIterStackAlloc(
	activeBlock index.Block,
	blocks []blockAndBlockStart,
	queryRanges xtime.Ranges,
) blocksIterStackAlloc {
	return blocksIterStackAlloc{
		activeBlock: activeBlock,
		blocks:      blocks,
		queryRanges: queryRanges,
		idx:         -2,
	}
}

func (i blocksIterStackAlloc) Next() (blocksIterStackAlloc, bool) {
	iter := i

	for {
		iter.idx++
		if iter.idx == -1 {
			// This will return the active block.
			return iter, true
		}

		// No more ranges to query, perform this second so that
		// the in memory block always returns results.
		if i.queryRanges.IsEmpty() {
			return iter, false
		}

		if iter.idx >= len(i.blocks) {
			return iter, false
		}

		block := i.blocks[iter.idx].block

		// Ensure the block has data requested by the query.
		blockRange := xtime.Range{
			Start: block.StartTime(),
			End:   block.EndTime(),
		}
		if !i.queryRanges.Overlaps(blockRange) {
			continue
		}

		// Remove this range from the query range.
		i.queryRanges.RemoveRange(blockRange)

		return iter, true
	}
}

func (i blocksIterStackAlloc) Current() index.Block {
	if i.idx == -1 {
		return i.activeBlock
	}
	return i.blocks[i.idx].block
}<|MERGE_RESOLUTION|>--- conflicted
+++ resolved
@@ -923,16 +923,11 @@
 
 func (i *nsIndex) Tick(c context.Cancellable, startTime time.Time) (namespaceIndexTickResult, error) {
 	var (
-<<<<<<< HEAD
-		result   namespaceIndexTickResult
-		multiErr xerrors.MultiError
-	)
-=======
+		multiErr                   xerrors.MultiError
 		result                     = namespaceIndexTickResult{}
 		earliestBlockStartToRetain = retention.FlushTimeStartForRetentionPeriod(i.retentionPeriod, i.blockSize, startTime)
 	)
 
->>>>>>> e0bc12ae
 	i.state.Lock()
 	sealedBlocks := make([]xtime.UnixNano, 0, len(i.state.blocksByTime))
 	defer func() {
