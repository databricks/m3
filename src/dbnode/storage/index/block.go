// Copyright (c) 2018 Uber Technologies, Inc.
//
// Permission is hereby granted, free of charge, to any person obtaining a copy
// of this software and associated documentation files (the "Software"), to deal
// in the Software without restriction, including without limitation the rights
// to use, copy, modify, merge, publish, distribute, sublicense, and/or sell
// copies of the Software, and to permit persons to whom the Software is
// furnished to do so, subject to the following conditions:
//
// The above copyright notice and this permission notice shall be included in
// all copies or substantial portions of the Software.
//
// THE SOFTWARE IS PROVIDED "AS IS", WITHOUT WARRANTY OF ANY KIND, EXPRESS OR
// IMPLIED, INCLUDING BUT NOT LIMITED TO THE WARRANTIES OF MERCHANTABILITY,
// FITNESS FOR A PARTICULAR PURPOSE AND NONINFRINGEMENT. IN NO EVENT SHALL THE
// AUTHORS OR COPYRIGHT HOLDERS BE LIABLE FOR ANY CLAIM, DAMAGES OR OTHER
// LIABILITY, WHETHER IN AN ACTION OF CONTRACT, TORT OR OTHERWISE, ARISING FROM,
// OUT OF OR IN CONNECTION WITH THE SOFTWARE OR THE USE OR OTHER DEALINGS IN
// THE SOFTWARE.

package index

import (
	"bytes"
	"errors"
	"fmt"
	"io"
	"sync"
	"time"

	"github.com/m3db/m3/src/dbnode/namespace"
	"github.com/m3db/m3/src/dbnode/storage/bootstrap/result"
	"github.com/m3db/m3/src/dbnode/storage/limits"
	"github.com/m3db/m3/src/dbnode/tracepoint"
	"github.com/m3db/m3/src/m3ninx/doc"
	m3ninxindex "github.com/m3db/m3/src/m3ninx/index"
	"github.com/m3db/m3/src/m3ninx/index/segment"
	"github.com/m3db/m3/src/m3ninx/index/segment/fst"
	"github.com/m3db/m3/src/m3ninx/persist"
	"github.com/m3db/m3/src/m3ninx/search"
	"github.com/m3db/m3/src/m3ninx/search/executor"
	"github.com/m3db/m3/src/x/context"
	xerrors "github.com/m3db/m3/src/x/errors"
	"github.com/m3db/m3/src/x/ident"
	"github.com/m3db/m3/src/x/instrument"
	xresource "github.com/m3db/m3/src/x/resource"
	xtime "github.com/m3db/m3/src/x/time"

	opentracinglog "github.com/opentracing/opentracing-go/log"
	"github.com/uber-go/tally"
	"go.uber.org/zap"
)

var (
	// ErrUnableToQueryBlockClosed is returned when querying closed block.
	ErrUnableToQueryBlockClosed = errors.New("unable to query, index block is closed")
	// ErrUnableReportStatsBlockClosed is returned from Stats when the block is closed.
	ErrUnableReportStatsBlockClosed = errors.New("unable to report stats, block is closed")

	errUnableToWriteBlockClosed     = errors.New("unable to write, index block is closed")
	errUnableToWriteBlockSealed     = errors.New("unable to write, index block is sealed")
	errUnableToBootstrapBlockClosed = errors.New("unable to bootstrap, block is closed")
	errUnableToTickBlockClosed      = errors.New("unable to tick, block is closed")
	errBlockAlreadyClosed           = errors.New("unable to close, block already closed")

	errUnableToSealBlockIllegalStateFmtString  = "unable to seal, index block state: %v"
	errUnableToWriteBlockUnknownStateFmtString = "unable to write, unknown index block state: %v"
)

type blockState uint

const (
	blockStateOpen blockState = iota
	blockStateSealed
	blockStateClosed

	defaultQueryDocsBatchSize             = 256
	defaultAggregateResultsEntryBatchSize = 256

	compactDebugLogEvery = 1 // Emit debug log for every compaction

	mmapIndexBlockName = "mmap.index.block"
)

func (s blockState) String() string {
	switch s {
	case blockStateOpen:
		return "open"
	case blockStateSealed:
		return "sealed"
	case blockStateClosed:
		return "closed"
	}
	return "unknown"
}

type newExecutorFn func() (search.Executor, error)

type shardRangesSegmentsByVolumeType map[persist.IndexVolumeType][]blockShardRangesSegments

func (s shardRangesSegmentsByVolumeType) forEachSegment(cb func(segment segment.Segment) error) error {
	return s.forEachSegmentGroup(func(group blockShardRangesSegments) error {
		for _, seg := range group.segments {
			if err := cb(seg); err != nil {
				return err
			}
		}
		return nil
	})
}

func (s shardRangesSegmentsByVolumeType) forEachSegmentGroup(cb func(group blockShardRangesSegments) error) error {
	for _, shardRangesSegments := range s {
		for _, group := range shardRangesSegments {
			if err := cb(group); err != nil {
				return err
			}
		}
	}
	return nil
}

type addAggregateResultsFn func(
	ctx context.Context,
	results AggregateResults,
	batch []AggregateResultsEntry,
	source []byte,
) ([]AggregateResultsEntry, int, int, error)

// nolint: maligned
type block struct {
	sync.RWMutex

	state blockState

	mutableSegments                 *mutableSegments
	coldMutableSegments             []*mutableSegments
	shardRangesSegmentsByVolumeType shardRangesSegmentsByVolumeType
	newFieldsAndTermsIteratorFn     newFieldsAndTermsIteratorFn
	newExecutorWithRLockFn          newExecutorFn
	addAggregateResultsFn           addAggregateResultsFn
	blockStart                      xtime.UnixNano
	blockEnd                        xtime.UnixNano
	blockSize                       time.Duration
	opts                            Options
	iopts                           instrument.Options
	blockOpts                       BlockOptions
	nsMD                            namespace.Metadata
	namespaceRuntimeOptsMgr         namespace.RuntimeOptionsManager
	fetchDocsLimit                  limits.LookbackLimit
	aggDocsLimit                    limits.LookbackLimit

	metrics blockMetrics
	logger  *zap.Logger
}

type blockMetrics struct {
	rotateActiveSegment             tally.Counter
	rotateActiveSegmentAge          tally.Timer
	rotateActiveSegmentSize         tally.Histogram
	segmentFreeMmapSuccess          tally.Counter
	segmentFreeMmapError            tally.Counter
	segmentFreeMmapSkipNotImmutable tally.Counter
	querySeriesMatched              tally.Histogram
	queryDocsMatched                tally.Histogram
	aggregateSeriesMatched          tally.Histogram
	aggregateDocsMatched            tally.Histogram
}

func newBlockMetrics(s tally.Scope) blockMetrics {
	segmentFreeMmap := "segment-free-mmap"
	buckets := append(tally.ValueBuckets{0}, tally.MustMakeExponentialValueBuckets(100, 2, 16)...)
	return blockMetrics{
		rotateActiveSegment:     s.Counter("rotate-active-segment"),
		rotateActiveSegmentAge:  s.Timer("rotate-active-segment-age"),
		rotateActiveSegmentSize: s.Histogram("rotate-active-segment-size", buckets),
		segmentFreeMmapSuccess: s.Tagged(map[string]string{
			"result":    "success",
			"skip_type": "none",
		}).Counter(segmentFreeMmap),
		segmentFreeMmapError: s.Tagged(map[string]string{
			"result":    "error",
			"skip_type": "none",
		}).Counter(segmentFreeMmap),
		segmentFreeMmapSkipNotImmutable: s.Tagged(map[string]string{
			"result":    "skip",
			"skip_type": "not-immutable",
		}).Counter(segmentFreeMmap),

		querySeriesMatched:     s.Histogram("query-series-matched", buckets),
		queryDocsMatched:       s.Histogram("query-docs-matched", buckets),
		aggregateSeriesMatched: s.Histogram("aggregate-series-matched", buckets),
		aggregateDocsMatched:   s.Histogram("aggregate-docs-matched", buckets),
	}
}

// blockShardsSegments is a collection of segments that has a mapping of what shards
// and time ranges they completely cover, this can only ever come from computing
// from data that has come from shards, either on an index flush or a bootstrap.
type blockShardRangesSegments struct {
	shardTimeRanges result.ShardTimeRanges
	segments        []segment.Segment
}

// BlockOptions is a set of options used when constructing an index block.
type BlockOptions struct {
	ForegroundCompactorMmapDocsData bool
	BackgroundCompactorMmapDocsData bool
	ActiveBlock                     bool
}

// NewBlockFn is a new block constructor.
type NewBlockFn func(
	blockStart xtime.UnixNano,
	md namespace.Metadata,
	blockOpts BlockOptions,
	namespaceRuntimeOptsMgr namespace.RuntimeOptionsManager,
	opts Options,
) (Block, error)

// Ensure NewBlock implements NewBlockFn.
var _ NewBlockFn = NewBlock

// NewBlock returns a new Block, representing a complete reverse index for the
// duration of time specified. It is backed by one or more segments.
func NewBlock(
	blockStart xtime.UnixNano,
	md namespace.Metadata,
	blockOpts BlockOptions,
	namespaceRuntimeOptsMgr namespace.RuntimeOptionsManager,
	opts Options,
) (Block, error) {
	blockSize := md.Options().IndexOptions().BlockSize()
	iopts := opts.InstrumentOptions()
	scope := iopts.MetricsScope().SubScope("index").SubScope("block")
	iopts = iopts.SetMetricsScope(scope)

	segs, err := newMutableSegments(
		md,
		blockStart,
		opts,
		blockOpts,
		namespaceRuntimeOptsMgr,
		iopts,
	)
	if err != nil {
		return nil, err
	}

	coldSegs, err := newMutableSegments(
		md,
		blockStart,
		opts,
		blockOpts,
		namespaceRuntimeOptsMgr,
		iopts,
	)
	if err != nil {
		return nil, err
	}

	// NB(bodu): The length of coldMutableSegments is always at least 1.
	coldMutableSegments := []*mutableSegments{coldSegs}
	b := &block{
		state:                           blockStateOpen,
		blockStart:                      blockStart,
		blockEnd:                        blockStart.Add(blockSize),
		blockSize:                       blockSize,
		blockOpts:                       blockOpts,
		mutableSegments:                 segs,
		coldMutableSegments:             coldMutableSegments,
		shardRangesSegmentsByVolumeType: make(shardRangesSegmentsByVolumeType),
		opts:                            opts,
		iopts:                           iopts,
		nsMD:                            md,
		namespaceRuntimeOptsMgr:         namespaceRuntimeOptsMgr,
		metrics:                         newBlockMetrics(scope),
		logger:                          iopts.Logger(),
		fetchDocsLimit:                  opts.QueryLimits().FetchDocsLimit(),
		aggDocsLimit:                    opts.QueryLimits().AggregateDocsLimit(),
	}
	b.newFieldsAndTermsIteratorFn = newFieldsAndTermsIterator
	b.newExecutorWithRLockFn = b.executorWithRLock
	b.addAggregateResultsFn = b.addAggregateResults

	return b, nil
}

<<<<<<< HEAD
func (b *block) ActiveBlockNotifyFlushedBlocks(
	flushed []xtime.UnixNano,
) error {
	if !b.blockOpts.ActiveBlock {
		return fmt.Errorf("block not in-memory block: start=%v", b.StartTime())
	}
	return b.mutableSegments.NotifyFlushedBlocks(flushed)
}

func (b *block) StartTime() time.Time {
=======
func (b *block) StartTime() xtime.UnixNano {
>>>>>>> b1014d93
	return b.blockStart
}

func (b *block) EndTime() xtime.UnixNano {
	return b.blockEnd
}

func (b *block) WriteBatch(inserts *WriteBatch) (WriteBatchResult, error) {
	b.RLock()
	if !b.writesAcceptedWithRLock() {
		b.RUnlock()
		return b.writeBatchResult(inserts, MutableSegmentsStats{},
			b.writeBatchErrorInvalidState(b.state))
	}
	if b.state == blockStateSealed {
		coldBlock := b.coldMutableSegments[len(b.coldMutableSegments)-1]
		b.RUnlock()
		_, err := coldBlock.WriteBatch(inserts)
		// Don't pass stats back from insertion into a cold block,
		// we only care about warm mutable segments stats.
		return b.writeBatchResult(inserts, MutableSegmentsStats{}, err)
	}
	b.RUnlock()
	stats, err := b.mutableSegments.WriteBatch(inserts)
	return b.writeBatchResult(inserts, stats, err)
}

func (b *block) writeBatchResult(
	inserts *WriteBatch,
	stats MutableSegmentsStats,
	err error,
) (WriteBatchResult, error) {
	if err == nil {
		inserts.MarkUnmarkedEntriesSuccess()
		return WriteBatchResult{
			NumSuccess:           int64(inserts.Len()),
			MutableSegmentsStats: stats,
		}, nil
	}

	partialErr, ok := err.(*m3ninxindex.BatchPartialError)
	if !ok {
		// NB: marking all the inserts as failure, cause we don't know which ones failed.
		inserts.MarkUnmarkedEntriesError(err)
		return WriteBatchResult{
			NumError:             int64(inserts.Len()),
			MutableSegmentsStats: stats,
		}, err
	}

	numErr := len(partialErr.Errs())
	for _, err := range partialErr.Errs() {
		// Avoid marking these as success.
		inserts.MarkUnmarkedEntryError(err.Err, err.Idx)
	}

	// Mark all non-error inserts success, so we don't repeatedly index them.
	inserts.MarkUnmarkedEntriesSuccess()
	return WriteBatchResult{
		NumSuccess:           int64(inserts.Len() - numErr),
		NumError:             int64(numErr),
		MutableSegmentsStats: stats,
	}, partialErr
}

func (b *block) writesAcceptedWithRLock() bool {
	if b.state == blockStateOpen {
		return true
	}
	return b.state == blockStateSealed &&
		b.nsMD.Options().ColdWritesEnabled()
}

func (b *block) executorWithRLock() (search.Executor, error) {
	readers, err := b.segmentReadersWithRLock()
	if err != nil {
		return nil, err
	}

	indexReaders := make([]m3ninxindex.Reader, 0, len(readers))
	for _, r := range readers {
		indexReaders = append(indexReaders, r)
	}

	return executor.NewExecutor(indexReaders), nil
}

func (b *block) segmentReadersWithRLock() ([]segment.Reader, error) {
	expectedReaders := b.mutableSegments.Len()
	for _, coldSeg := range b.coldMutableSegments {
		expectedReaders += coldSeg.Len()
	}
	b.shardRangesSegmentsByVolumeType.forEachSegmentGroup(func(group blockShardRangesSegments) error {
		expectedReaders += len(group.segments)
		return nil
	})

	var (
		readers = make([]segment.Reader, 0, expectedReaders)
		success = false
		err     error
	)
	defer func() {
		// Cleanup in case any of the readers below fail.
		if !success {
			for _, reader := range readers {
				reader.Close()
			}
		}
	}()

	// Add mutable segments.
	readers, err = b.mutableSegments.AddReaders(readers)
	if err != nil {
		return nil, err
	}

	// Add cold mutable segments.
	for _, coldSeg := range b.coldMutableSegments {
		readers, err = coldSeg.AddReaders(readers)
		if err != nil {
			return nil, err
		}
	}

	// Loop over the segments associated to shard time ranges.
	if err := b.shardRangesSegmentsByVolumeType.forEachSegment(func(seg segment.Segment) error {
		reader, err := seg.Reader()
		if err != nil {
			return err
		}
		readers = append(readers, reader)
		return nil
	}); err != nil {
		return nil, err
	}

	success = true
	return readers, nil
}

// QueryIter acquires a read lock on the block to get the set of segments for the returned iterator. However, the
// segments are searched and results are processed lazily in the returned iterator. The segments are finalized when
// the ctx is finalized to ensure the mmaps are not freed until the ctx closes. This allows the returned results to
// reference data in the mmap without copying.
func (b *block) QueryIter(ctx context.Context, query Query) (QueryIterator, error) {
	b.RLock()
	defer b.RUnlock()

	if b.state == blockStateClosed {
		return nil, ErrUnableToQueryBlockClosed
	}
	exec, err := b.newExecutorWithRLockFn()
	if err != nil {
		return nil, err
	}

	// FOLLOWUP(prateek): push down QueryOptions to restrict results
	docIter, err := exec.Execute(ctx, query.Query.SearchQuery())
	if err != nil {
		b.closeAsync(exec)
		return nil, err
	}

	// Register the executor to close when context closes
	// so can avoid copying the results into the map and just take
	// references to it.
	ctx.RegisterFinalizer(xresource.FinalizerFn(func() {
		b.closeAsync(exec)
	}))

	return NewQueryIter(docIter), nil
}

// nolint: dupl
func (b *block) QueryWithIter(
	ctx context.Context,
	opts QueryOptions,
	iter QueryIterator,
	results DocumentResults,
	deadline time.Time,
	logFields []opentracinglog.Field,
) error {
	ctx, sp := ctx.StartTraceSpan(tracepoint.BlockQuery)
	sp.LogFields(logFields...)
	defer sp.Finish()

	err := b.queryWithSpan(ctx, opts, iter, results, deadline)
	if err != nil {
		sp.LogFields(opentracinglog.Error(err))
	}
	if iter.Done() {
		docs, series := iter.Counts()
		b.metrics.queryDocsMatched.RecordValue(float64(docs))
		b.metrics.querySeriesMatched.RecordValue(float64(series))
	}
	return err
}

func (b *block) queryWithSpan(
	ctx context.Context,
	opts QueryOptions,
	iter QueryIterator,
	results DocumentResults,
	deadline time.Time,
) error {
	var (
		err       error
		source    = opts.Source
		size      = results.Size()
		docsCount = results.TotalDocsCount()
		docsPool  = b.opts.DocumentArrayPool()
		batch     = docsPool.Get()
		batchSize = cap(batch)
	)
	if batchSize == 0 {
		batchSize = defaultQueryDocsBatchSize
	}

	// Register local data structures that need closing.
	defer docsPool.Put(batch)

	for time.Now().Before(deadline) && iter.Next(ctx) {
		if opts.LimitsExceeded(size, docsCount) {
			break
		}

		// the caller (nsIndex) has canceled this before the query has timed out.
		// only check once per batch to limit the overhead. worst case nsIndex will need to wait for an additional batch
		// to be processed after the query timeout. we check when the batch is empty to cover 2 cases, the initial doc
		// when includes the search time, and subsequent batch resets.
		if len(batch) == 0 {
			select {
			case <-ctx.GoContext().Done():
				// indexNs will log something useful.
				return ctx.GoContext().Err()
			default:
			}
		}

		// Ensure that the block contains any of the relevant time segments for the query range.
		doc := iter.Current()
		if md, ok := doc.Metadata(); ok {
			if entry, ok := md.Ref.(OnIndexSeries); ok {
				var inBlock bool
				for currentBlock := opts.StartInclusive.Truncate(b.blockSize); currentBlock.Before(opts.EndExclusive); currentBlock = currentBlock.Add(b.blockSize) {
					inBlock = entry.IndexedForBlockStart(xtime.ToUnixNano(currentBlock))
					if inBlock {
						break
					}
				}

				if !inBlock {
					continue
				}
			}
		}

		batch = append(batch, doc)
		if len(batch) < batchSize {
			continue
		}

		batch, size, docsCount, err = b.addQueryResults(ctx, results, batch, source)
		if err != nil {
			return err
		}
	}
	if err := iter.Err(); err != nil {
		return err
	}

	// Add last batch to results if remaining.
	if len(batch) > 0 {
		batch, size, docsCount, err = b.addQueryResults(ctx, results, batch, source)
		if err != nil {
			return err
		}
	}

	iter.AddSeries(size)
	iter.AddDocs(docsCount)

	return nil
}

func (b *block) closeAsync(closer io.Closer) {
	if err := closer.Close(); err != nil {
		// Note: This only happens if closing the readers isn't clean.
		instrument.EmitAndLogInvariantViolation(
			b.iopts,
			func(l *zap.Logger) {
				l.Error("could not close query index block resource", zap.Error(err))
			})
	}
}

func (b *block) addQueryResults(
	ctx context.Context,
	results DocumentResults,
	batch []doc.Document,
	source []byte,
) ([]doc.Document, int, int, error) {
	// update recently queried docs to monitor memory.
	if results.EnforceLimits() {
		if err := b.fetchDocsLimit.Inc(len(batch), source); err != nil {
			return batch, 0, 0, err
		}
	}

	_, sp := ctx.StartTraceSpan(tracepoint.NSIdxBlockQueryAddDocuments)
	defer sp.Finish()
	// try to add the docs to the resource.
	size, docsCount, err := results.AddDocuments(batch)

	// reset batch.
	var emptyDoc doc.Document
	for i := range batch {
		batch[i] = emptyDoc
	}
	batch = batch[:0]

	// return results.
	return batch, size, docsCount, err
}

// AggIter acquires a read lock on the block to get the set of segments for the returned iterator. However, the
// segments are searched and results are processed lazily in the returned iterator. The segments are finalized when
// the ctx is finalized to ensure the mmaps are not freed until the ctx closes. This allows the returned results to
// reference data in the mmap without copying.
func (b *block) AggregateIter(ctx context.Context, aggOpts AggregateResultsOptions) (AggregateIterator, error) {
	b.RLock()
	defer b.RUnlock()

	if b.state == blockStateClosed {
		return nil, ErrUnableToQueryBlockClosed
	}

	iterateOpts := fieldsAndTermsIteratorOpts{
		restrictByQuery: aggOpts.RestrictByQuery,
		iterateTerms:    aggOpts.Type == AggregateTagNamesAndValues,
		allowFn: func(field []byte) bool {
			// skip any field names that we shouldn't allow.
			if bytes.Equal(field, doc.IDReservedFieldName) {
				return false
			}
			return aggOpts.FieldFilter.Allow(field)
		},
		fieldIterFn: func(r segment.Reader) (segment.FieldsPostingsListIterator, error) {
			// NB(prateek): we default to using the regular (FST) fields iterator
			// unless we have a predefined list of fields we know we need to restrict
			// our search to, in which case we iterate that list and check if known values
			// in the FST to restrict our search. This is going to be significantly faster
			// while len(FieldsFilter) < 5-10 elements;
			// but there will exist a ratio between the len(FieldFilter) v size(FST) after which
			// iterating the entire FST is faster.
			// Here, we chose to avoid factoring that in to our choice because almost all input
			// to this function is expected to have (FieldsFilter) pretty small. If that changes
			// in the future, we can revisit this.
			if len(aggOpts.FieldFilter) == 0 {
				return r.FieldsPostingsList()
			}
			return newFilterFieldsIterator(r, aggOpts.FieldFilter)
		},
	}
	readers, err := b.segmentReadersWithRLock()
	if err != nil {
		return nil, err
	}
	// Make sure to close readers at end of query since results can
	// include references to the underlying bytes from the index segment
	// read by the readers.
	for _, reader := range readers {
		reader := reader // Capture for inline function.
		ctx.RegisterFinalizer(xresource.FinalizerFn(func() {
			b.closeAsync(reader)
		}))
	}

	return &aggregateIter{
		readers:     readers,
		iterateOpts: iterateOpts,
		newIterFn:   b.newFieldsAndTermsIteratorFn,
	}, nil
}

// nolint: dupl
func (b *block) AggregateWithIter(
	ctx context.Context,
	iter AggregateIterator,
	opts QueryOptions,
	results AggregateResults,
	deadline time.Time,
	logFields []opentracinglog.Field,
) error {
	ctx, sp := ctx.StartTraceSpan(tracepoint.BlockAggregate)
	sp.LogFields(logFields...)
	defer sp.Finish()

	err := b.aggregateWithSpan(ctx, iter, opts, results, deadline)
	if err != nil {
		sp.LogFields(opentracinglog.Error(err))
	}
	if iter.Done() {
		docs, series := iter.Counts()
		b.metrics.aggregateDocsMatched.RecordValue(float64(docs))
		b.metrics.aggregateSeriesMatched.RecordValue(float64(series))
	}

	return err
}

func (b *block) aggregateWithSpan(
	ctx context.Context,
	iter AggregateIterator,
	opts QueryOptions,
	results AggregateResults,
	deadline time.Time,
) error {
	var (
		err           error
		source        = opts.Source
		size          = results.Size()
		docsCount     = results.TotalDocsCount()
		batch         = b.opts.AggregateResultsEntryArrayPool().Get()
		maxBatch      = cap(batch)
		fieldAppended bool
		termAppended  bool
		lastField     []byte
		batchedFields int
		currFields    int
		currTerms     int
	)
	if maxBatch == 0 {
		maxBatch = defaultAggregateResultsEntryBatchSize
	}

	// cleanup at the end
	defer b.opts.AggregateResultsEntryArrayPool().Put(batch)

	if opts.SeriesLimit > 0 && opts.SeriesLimit < maxBatch {
		maxBatch = opts.SeriesLimit
	}

	if opts.DocsLimit > 0 && opts.DocsLimit < maxBatch {
		maxBatch = opts.DocsLimit
	}

	for time.Now().Before(deadline) && iter.Next(ctx) {
		if opts.LimitsExceeded(size, docsCount) {
			break
		}

		// the caller (nsIndex) has canceled this before the query has timed out.
		// only check once per batch to limit the overhead. worst case nsIndex will need to wait for an additional
		// batch to be processed after the query timeout. we check when the batch is empty to cover 2 cases, the
		// initial result when includes the search time, and subsequent batch resets.
		if len(batch) == 0 {
			select {
			case <-ctx.GoContext().Done():
				return ctx.GoContext().Err()
			default:
			}
		}

		field, term := iter.Current()

		// TODO: remove this legacy doc tracking implementation when alternative
		// limits are in place.
		if results.EnforceLimits() {
			if lastField == nil {
				lastField = append(lastField, field...)
				batchedFields++
				if err := b.fetchDocsLimit.Inc(1, source); err != nil {
					return err
				}
			} else if !bytes.Equal(lastField, field) {
				lastField = lastField[:0]
				lastField = append(lastField, field...)
				batchedFields++
				if err := b.fetchDocsLimit.Inc(1, source); err != nil {
					return err
				}
			}

			// NB: this logic increments the doc count to account for where the
			// legacy limits would have been updated. It increments by two to
			// reflect the term appearing as both the last element of the previous
			// batch, as well as the first element in the next batch.
			if batchedFields > maxBatch {
				if err := b.fetchDocsLimit.Inc(2, source); err != nil {
					return err
				}

				batchedFields = 1
			}
		}

		batch, fieldAppended, termAppended = b.appendFieldAndTermToBatch(batch, field, term,
			iter.fieldsAndTermsIteratorOpts().iterateTerms)
		if fieldAppended {
			currFields++
		}
		if termAppended {
			currTerms++
		}
		// continue appending to the batch until we hit our max batch size.
		if currFields+currTerms < maxBatch {
			continue
		}

		batch, size, docsCount, err = b.addAggregateResultsFn(ctx, results, batch, source)
		if err != nil {
			return err
		}

		currFields = 0
		currTerms = 0
	}

	if err := iter.Err(); err != nil {
		return err
	}

	// Add last batch to results if remaining.
	for len(batch) > 0 {
		batch, size, docsCount, err = b.addAggregateResultsFn(ctx, results, batch, source)
		if err != nil {
			return err
		}
	}

	iter.AddSeries(size)
	iter.AddDocs(docsCount)

	return nil
}

// appendFieldAndTermToBatch adds the provided field / term onto the batch,
// optionally reusing the last element of the batch if it pertains to the same field.
// First boolean result indicates that a unique field was added to the batch
// and the second boolean indicates if a unique term was added.
func (b *block) appendFieldAndTermToBatch(
	batch []AggregateResultsEntry,
	field, term []byte,
	includeTerms bool,
) ([]AggregateResultsEntry, bool, bool) {
	// NB(prateek): we make a copy of the (field, term) entries returned
	// by the iterator during traversal, because the []byte are only valid per entry during
	// the traversal (i.e. calling Next() invalidates the []byte). We choose to do this
	// instead of checking if the entry is required (duplicates may exist in the results map
	// already), as it reduces contention on the map itself. Further, the ownership of these
	// idents is transferred to the results map, which either hangs on to them (if they are new),
	// or finalizes them if they are duplicates.
	var (
		entry                       AggregateResultsEntry
		lastField                   []byte
		lastFieldIsValid            bool
		reuseLastEntry              bool
		newFieldAdded, newTermAdded bool
	)
	// we are iterating multiple segments so we may receive duplicates (same field/term), but
	// as we are iterating one segment at a time, and because the underlying index structures
	// are FSTs, we rely on the fact that iterator traversal is in order to avoid creating duplicate
	// entries for the same fields, by checking the last batch entry to see if the bytes are
	// the same.
	// It's easier to consider an example, say we have a segment with fields/terms:
	// (f1, t1), (f1, t2), ..., (fn, t1), ..., (fn, tn)
	// as we iterate in order, we receive (f1, t1) and then (f1, t2) we can avoid the repeated f1
	// allocation if the previous entry has the same value.
	// NB: this isn't strictly true because when we switch iterating between segments,
	// the fields/terms switch in an order which doesn't have to be strictly lexicographic. In that
	// instance however, the only downside is we would be allocating more. i.e. this is just an
	// optimisation, it doesn't affect correctness.
	if len(batch) > 0 {
		lastFieldIsValid = true
		lastField = batch[len(batch)-1].Field.Bytes()
	}
	if lastFieldIsValid && bytes.Equal(lastField, field) {
		reuseLastEntry = true
		entry = batch[len(batch)-1] // avoid alloc cause we already have the field
	} else {
		newFieldAdded = true
		// allocate id because this is the first time we've seen it
		// NB(r): Iterating fields FST, this byte slice is only temporarily available
		// since we are pushing/popping characters from the stack as we iterate
		// the fields FST and reusing the same byte slice.
		entry.Field = b.pooledID(field)
	}

	if includeTerms {
		newTermAdded = true
		// terms are always new (as far we know without checking the map for duplicates), so we allocate
		// NB(r): Iterating terms FST, this byte slice is only temporarily available
		// since we are pushing/popping characters from the stack as we iterate
		// the terms FST and reusing the same byte slice.
		entry.Terms = append(entry.Terms, b.pooledID(term))
	}

	if reuseLastEntry {
		batch[len(batch)-1] = entry
	} else {
		batch = append(batch, entry)
	}

	return batch, newFieldAdded, newTermAdded
}

func (b *block) pooledID(id []byte) ident.ID {
	data := b.opts.CheckedBytesPool().Get(len(id))
	data.IncRef()
	data.AppendAll(id)
	data.DecRef()
	return b.opts.IdentifierPool().BinaryID(data)
}

// addAggregateResults adds the fields on the batch
// to the provided results and resets the batch to be reused.
func (b *block) addAggregateResults(
	ctx context.Context,
	results AggregateResults,
	batch []AggregateResultsEntry,
	source []byte,
) ([]AggregateResultsEntry, int, int, error) {
	_, sp := ctx.StartTraceSpan(tracepoint.NSIdxBlockAggregateQueryAddDocuments)
	defer sp.Finish()
	// try to add the docs to the resource.
	size, docsCount := results.AddFields(batch)

	aggDocs := len(batch)
	for i := range batch {
		aggDocs += len(batch[i].Terms)
	}

	// update recently queried docs to monitor memory.
	if results.EnforceLimits() {
		if err := b.aggDocsLimit.Inc(aggDocs, source); err != nil {
			return batch, 0, 0, err
		}
	}

	// reset batch.
	var emptyField AggregateResultsEntry
	for i := range batch {
		batch[i] = emptyField
	}
	batch = batch[:0]

	// return results.
	return batch, size, docsCount, nil
}

func (b *block) AddResults(
	resultsByVolumeType result.IndexBlockByVolumeType,
) error {
	b.Lock()
	defer b.Unlock()

	multiErr := xerrors.NewMultiError()
	for volumeType, results := range resultsByVolumeType.Iter() {
		multiErr = multiErr.Add(b.addResults(volumeType, results))
	}

	return multiErr.FinalError()
}

func (b *block) addResults(
	volumeType persist.IndexVolumeType,
	results result.IndexBlock,
) error {
	// NB(prateek): we have to allow bootstrap to succeed even if we're Sealed because
	// of topology changes. i.e. if the current m3db process is assigned new shards,
	// we need to include their data in the index.

	// i.e. the only state we do not accept bootstrapped data is if we are closed.
	if b.state == blockStateClosed {
		return errUnableToBootstrapBlockClosed
	}

	// First check fulfilled is correct
	min, max := results.Fulfilled().MinMax()
	if min.Before(b.blockStart) || max.After(b.blockEnd) {
		blockRange := xtime.Range{Start: b.blockStart, End: b.blockEnd}
		return fmt.Errorf("fulfilled range %s is outside of index block range: %s",
			results.Fulfilled().SummaryString(), blockRange.String())
	}

	shardRangesSegments, ok := b.shardRangesSegmentsByVolumeType[volumeType]
	if !ok {
		shardRangesSegments = make([]blockShardRangesSegments, 0)
		b.shardRangesSegmentsByVolumeType[volumeType] = shardRangesSegments
	}

	var (
		plCache         = b.opts.PostingsListCache()
		readThroughOpts = b.opts.ReadThroughSegmentOptions()
		segments        = results.Segments()
	)
	readThroughSegments := make([]segment.Segment, 0, len(segments))
	for _, seg := range segments {
		elem := seg.Segment()
		if immSeg, ok := elem.(segment.ImmutableSegment); ok {
			// only wrap the immutable segments with a read through cache.
			elem = NewReadThroughSegment(immSeg, plCache, readThroughOpts)
		}
		readThroughSegments = append(readThroughSegments, elem)
	}

	entry := blockShardRangesSegments{
		shardTimeRanges: results.Fulfilled(),
		segments:        readThroughSegments,
	}

	// first see if this block can cover all our current blocks covering shard
	// time ranges.
	currFulfilled := result.NewShardTimeRanges()
	for _, existing := range shardRangesSegments {
		currFulfilled.AddRanges(existing.shardTimeRanges)
	}

	unfulfilledBySegments := currFulfilled.Copy()
	unfulfilledBySegments.Subtract(results.Fulfilled())
	if !unfulfilledBySegments.IsEmpty() {
		// This is the case where it cannot wholly replace the current set of blocks
		// so simply append the segments in this case.
		b.shardRangesSegmentsByVolumeType[volumeType] = append(shardRangesSegments, entry)
		return nil
	}

	// This is the case where the new segments can wholly replace the
	// current set of blocks since unfullfilled by the new segments is zero.
	multiErr := xerrors.NewMultiError()
	for i, group := range shardRangesSegments {
		for _, seg := range group.segments {
			// Make sure to close the existing segments.
			multiErr = multiErr.Add(seg.Close())
		}
		shardRangesSegments[i] = blockShardRangesSegments{}
	}
	b.shardRangesSegmentsByVolumeType[volumeType] = append(shardRangesSegments[:0], entry)

	return multiErr.FinalError()
}

func (b *block) Tick(c context.Cancellable) (BlockTickResult, error) {
	b.Lock()
	defer b.Unlock()
	result := BlockTickResult{}
	if b.state == blockStateClosed {
		return result, errUnableToTickBlockClosed
	}

	// Add foreground/background segments.
	numSegments, numDocs := b.mutableSegments.NumSegmentsAndDocs()
	for _, coldSeg := range b.coldMutableSegments {
		coldNumSegments, coldNumDocs := coldSeg.NumSegmentsAndDocs()
		numSegments += coldNumSegments
		numDocs += coldNumDocs
	}
	result.NumSegments += numSegments
	result.NumSegmentsMutable += numSegments
	result.NumDocs += numDocs

	multiErr := xerrors.NewMultiError()

	// Any segments covering persisted shard ranges.
	b.shardRangesSegmentsByVolumeType.forEachSegment(func(seg segment.Segment) error {
		result.NumSegments++
		result.NumSegmentsBootstrapped++
		result.NumDocs += seg.Size()

		immSeg, ok := seg.(segment.ImmutableSegment)
		if !ok {
			b.metrics.segmentFreeMmapSkipNotImmutable.Inc(1)
			return nil
		}

		// TODO(bodu): Revist this and implement a more sophisticated free strategy.
		if err := immSeg.FreeMmap(); err != nil {
			multiErr = multiErr.Add(err)
			b.metrics.segmentFreeMmapError.Inc(1)
			return nil
		}

		result.FreeMmap++
		b.metrics.segmentFreeMmapSuccess.Inc(1)
		return nil
	})

	return result, multiErr.FinalError()
}

func (b *block) Seal() error {
	b.Lock()
	defer b.Unlock()

	// Ensure we only Seal if we're marked Open.
	if b.state != blockStateOpen {
		return fmt.Errorf(errUnableToSealBlockIllegalStateFmtString, b.state)
	}
	b.state = blockStateSealed

	// All foreground/background segments and added mutable segments can't
	// be written to and they don't need to be sealed since we don't flush
	// these segments.
	return nil
}

func (b *block) Stats(reporter BlockStatsReporter) error {
	b.RLock()
	defer b.RUnlock()

	if b.state != blockStateOpen {
		return ErrUnableReportStatsBlockClosed
	}

	b.mutableSegments.Stats(reporter)
	for _, coldSeg := range b.coldMutableSegments {
		// TODO(bodu): Cold segment stats should prob be of a
		// diff type or something.
		coldSeg.Stats(reporter)
	}

	b.shardRangesSegmentsByVolumeType.forEachSegment(func(seg segment.Segment) error {
		_, mutable := seg.(segment.MutableSegment)
		reporter.ReportSegmentStats(BlockSegmentStats{
			Type:    FlushedSegment,
			Mutable: mutable,
			Size:    seg.Size(),
		})
		return nil
	})
	return nil
}

func (b *block) IsOpen() bool {
	b.RLock()
	defer b.RUnlock()
	return b.state == blockStateOpen
}

func (b *block) IsSealedWithRLock() bool {
	return b.state == blockStateSealed
}

func (b *block) IsSealed() bool {
	b.RLock()
	defer b.RUnlock()
	return b.IsSealedWithRLock()
}

func (b *block) NeedsMutableSegmentsEvicted() bool {
	b.RLock()
	defer b.RUnlock()

	// Check any mutable segments that can be evicted after a flush.
	anyMutableSegmentNeedsEviction := b.mutableSegments.NeedsEviction()

	// Check boostrapped segments and to see if any of them need an eviction.
	b.shardRangesSegmentsByVolumeType.forEachSegment(func(seg segment.Segment) error {
		if mutableSeg, ok := seg.(segment.MutableSegment); ok {
			anyMutableSegmentNeedsEviction = anyMutableSegmentNeedsEviction || mutableSeg.Size() > 0
		}
		return nil
	})

	return anyMutableSegmentNeedsEviction
}

func (b *block) EvictMutableSegments() error {
	b.Lock()
	defer b.Unlock()
	if b.state != blockStateSealed {
		return fmt.Errorf("unable to evict mutable segments, block must be sealed, found: %v", b.state)
	}

	b.mutableSegments.Close()

	// Close any other mutable segments that was added.
	multiErr := xerrors.NewMultiError()
	for _, shardRangesSegments := range b.shardRangesSegmentsByVolumeType {
		for idx := range shardRangesSegments {
			segments := make([]segment.Segment, 0, len(shardRangesSegments[idx].segments))
			for _, seg := range shardRangesSegments[idx].segments {
				mutableSeg, ok := seg.(segment.MutableSegment)
				if !ok {
					segments = append(segments, seg)
					continue
				}
				multiErr = multiErr.Add(mutableSeg.Close())
			}
			shardRangesSegments[idx].segments = segments
		}
	}

	return multiErr.FinalError()
}

func (b *block) NeedsColdMutableSegmentsEvicted() bool {
	b.RLock()
	defer b.RUnlock()
	var anyColdMutableSegmentNeedsEviction bool
	for _, coldSeg := range b.coldMutableSegments {
		anyColdMutableSegmentNeedsEviction = anyColdMutableSegmentNeedsEviction || coldSeg.NeedsEviction()
	}
	return b.state == blockStateSealed && anyColdMutableSegmentNeedsEviction
}

func (b *block) EvictColdMutableSegments() error {
	b.Lock()
	defer b.Unlock()
	if b.state != blockStateSealed {
		return fmt.Errorf("unable to evict cold mutable segments, block must be sealed, found: %v", b.state)
	}

	// Evict/remove all but the most recent cold mutable segment (That is the one we are actively writing to).
	for i, coldSeg := range b.coldMutableSegments {
		if i < len(b.coldMutableSegments)-1 {
			coldSeg.Close()
			b.coldMutableSegments[i] = nil
		}
	}
	// Swap last w/ first and truncate the slice.
	lastIdx := len(b.coldMutableSegments) - 1
	b.coldMutableSegments[0], b.coldMutableSegments[lastIdx] = b.coldMutableSegments[lastIdx], b.coldMutableSegments[0]
	b.coldMutableSegments = b.coldMutableSegments[:1]
	return nil
}

func (b *block) RotateColdMutableSegments() error {
	b.Lock()
	defer b.Unlock()
	coldSegs, err := newMutableSegments(
		b.nsMD,
		b.blockStart,
		b.opts,
		b.blockOpts,
		b.namespaceRuntimeOptsMgr,
		b.iopts,
	)
	if err != nil {
		return err
	}
	b.coldMutableSegments = append(b.coldMutableSegments, coldSegs)
	return nil
}

func (b *block) MemorySegmentsData(ctx context.Context) ([]fst.SegmentData, error) {
	b.RLock()
	defer b.RUnlock()
	if b.state == blockStateClosed {
		return nil, errBlockAlreadyClosed
	}
	data, err := b.mutableSegments.MemorySegmentsData(ctx)
	if err != nil {
		return nil, err
	}
	for _, coldSeg := range b.coldMutableSegments {
		coldData, err := coldSeg.MemorySegmentsData(ctx)
		if err != nil {
			return nil, err
		}
		data = append(data, coldData...)
	}
	return data, nil
}

func (b *block) Close() error {
	b.Lock()
	defer b.Unlock()
	if b.state == blockStateClosed {
		return errBlockAlreadyClosed
	}
	b.state = blockStateClosed

	b.mutableSegments.Close()
	for _, coldSeg := range b.coldMutableSegments {
		coldSeg.Close()
	}

	// Close any other added segments too.
	var multiErr xerrors.MultiError
	b.shardRangesSegmentsByVolumeType.forEachSegment(func(seg segment.Segment) error {
		multiErr = multiErr.Add(seg.Close())
		return nil
	})

	for volumeType := range b.shardRangesSegmentsByVolumeType {
		b.shardRangesSegmentsByVolumeType[volumeType] = nil
	}

	return multiErr.FinalError()
}

func (b *block) writeBatchErrorInvalidState(state blockState) error {
	switch state {
	case blockStateClosed:
		return errUnableToWriteBlockClosed
	case blockStateSealed:
		return errUnableToWriteBlockSealed
	default: // should never happen
		err := fmt.Errorf(errUnableToWriteBlockUnknownStateFmtString, state)
		instrument.EmitAndLogInvariantViolation(b.opts.InstrumentOptions(), func(l *zap.Logger) {
			l.Error(err.Error())
		})
		return err
	}
}<|MERGE_RESOLUTION|>--- conflicted
+++ resolved
@@ -286,7 +286,6 @@
 	return b, nil
 }
 
-<<<<<<< HEAD
 func (b *block) ActiveBlockNotifyFlushedBlocks(
 	flushed []xtime.UnixNano,
 ) error {
@@ -296,10 +295,7 @@
 	return b.mutableSegments.NotifyFlushedBlocks(flushed)
 }
 
-func (b *block) StartTime() time.Time {
-=======
 func (b *block) StartTime() xtime.UnixNano {
->>>>>>> b1014d93
 	return b.blockStart
 }
 
@@ -546,7 +542,7 @@
 			if entry, ok := md.Ref.(OnIndexSeries); ok {
 				var inBlock bool
 				for currentBlock := opts.StartInclusive.Truncate(b.blockSize); currentBlock.Before(opts.EndExclusive); currentBlock = currentBlock.Add(b.blockSize) {
-					inBlock = entry.IndexedForBlockStart(xtime.ToUnixNano(currentBlock))
+					inBlock = entry.IndexedForBlockStart(currentBlock)
 					if inBlock {
 						break
 					}
