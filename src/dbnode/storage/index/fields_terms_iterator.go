--- conflicted
+++ resolved
@@ -23,25 +23,24 @@
 import (
 	"bytes"
 	"errors"
-<<<<<<< HEAD
 	"fmt"
-
+	"time"
+
+	"github.com/m3db/m3/src/dbnode/tracepoint"
 	"github.com/m3db/m3/src/m3ninx/index"
-=======
-	"time"
-
-	pilosaroaring "github.com/m3dbx/pilosa/roaring"
-
-	"github.com/m3db/m3/src/dbnode/tracepoint"
->>>>>>> 090f71df
 	"github.com/m3db/m3/src/m3ninx/index/segment"
 	"github.com/m3db/m3/src/m3ninx/postings"
 	"github.com/m3db/m3/src/m3ninx/postings/roaring"
 	"github.com/m3db/m3/src/x/context"
 	xerrors "github.com/m3db/m3/src/x/errors"
+	pilosaroaring "github.com/m3dbx/pilosa/roaring"
 )
 
-var errUnpackBitmapFromPostingsList = errors.New("unable to unpack bitmap from postings list")
+var (
+	errUnpackBitmapFromPostingsList = errors.New("unable to unpack bitmap from postings list")
+
+	bgCtx = context.NewBackground()
+)
 
 // fieldsAndTermsIteratorOpts configures the fieldsAndTermsIterator.
 type fieldsAndTermsIteratorOpts struct {
@@ -73,16 +72,10 @@
 	reader segment.Reader
 	opts   fieldsAndTermsIteratorOpts
 
-<<<<<<< HEAD
-	err       error
-	fieldIter segment.FieldsPostingsListIterator
-	termIter  segment.TermsIterator
-=======
 	err            error
 	fieldIter      segment.FieldsPostingsListIterator
 	termIter       segment.TermsIterator
 	searchDuration time.Duration
->>>>>>> 090f71df
 
 	current struct {
 		field    []byte
@@ -104,12 +97,12 @@
 ) (fieldsAndTermsIterator, error)
 
 func newFieldsAndTermsIterator(
-<<<<<<< HEAD
+	ctx context.Context,
 	reader segment.Reader,
 	opts fieldsAndTermsIteratorOpts,
 ) (fieldsAndTermsIterator, error) {
 	iter := &fieldsAndTermsIter{}
-	err := iter.Reset(reader, opts)
+	err := iter.Reset(ctx, reader, opts)
 	if err != nil {
 		return nil, err
 	}
@@ -117,6 +110,7 @@
 }
 
 func (fti *fieldsAndTermsIter) Reset(
+	ctx context.Context,
 	reader segment.Reader,
 	opts fieldsAndTermsIteratorOpts,
 ) error {
@@ -133,45 +127,35 @@
 	fti.opts = opts
 	if reader == nil {
 		return nil
-=======
-	ctx context.Context,
-	reader segment.Reader,
-	opts fieldsAndTermsIteratorOpts,
-) (fieldsAndTermsIterator, error) {
-	iter := &fieldsAndTermsIter{
-		reader: reader,
-		opts:   opts,
->>>>>>> 090f71df
-	}
-
-	fiter, err := iter.opts.newFieldIter(reader)
+	}
+
+	fiter, err := fti.opts.newFieldIter(reader)
 	if err != nil {
-		return nil, err
-	}
-	iter.fieldIter = fiter
+		return err
+	}
+	fti.fieldIter = fiter
 
 	if opts.restrictByQuery == nil {
 		// No need to restrict results by query.
-		return iter, nil
+		return nil
 	}
 
 	// If need to restrict by query, run the query on the segment first.
 	searcher, err := opts.restrictByQuery.SearchQuery().Searcher()
 	if err != nil {
-		return nil, err
+		return err
 	}
 
 	_, sp := ctx.StartTraceSpan(tracepoint.FieldTermsIteratorIndexSearch)
 	start := time.Now()
-	pl, err := searcher.Search(iter.reader)
+	pl, err := searcher.Search(fti.reader)
 	sp.Finish()
 	if err != nil {
-		return nil, err
-	}
-	iter.searchDuration = time.Since(start)
+		return err
+	}
+	fti.searchDuration = time.Since(start)
 
 	// Hold onto the postings bitmap to intersect against on a per term basis.
-<<<<<<< HEAD
 	if index.MigrationReadOnlyPostings() {
 		// Copy into a single flat read only bitmap so that can do fast intersect.
 		var (
@@ -210,16 +194,8 @@
 			return errUnpackBitmapFromPostingsList
 		}
 	}
-=======
-	bitmap, ok := roaring.BitmapFromPostingsList(pl)
-	if !ok {
-		return nil, errUnpackBitmapFromPostingsList
-	}
-
-	iter.restrictByPostings = bitmap
-	return iter, nil
-}
->>>>>>> 090f71df
+	return nil
+}
 
 func (fti *fieldsAndTermsIter) SearchDuration() time.Duration {
 	return fti.searchDuration
@@ -232,7 +208,6 @@
 	}
 
 	for fieldIter.Next() {
-<<<<<<< HEAD
 		field, curr := fieldIter.Current()
 		if !fti.opts.allow(field) {
 			continue
@@ -270,35 +245,6 @@
 			}
 		}
 
-=======
-		field, pl := fieldIter.Current()
-		if !fti.opts.allow(field) {
-			continue
-		}
-		if fti.restrictByPostings == nil {
-			// No restrictions.
-			fti.current.field = field
-			return true
-		}
-
-		bitmap, ok := roaring.BitmapFromPostingsList(pl)
-		if !ok {
-			fti.err = errUnpackBitmapFromPostingsList
-			return false
-		}
-
-		// Check field is part of at least some of the documents we're
-		// restricted to providing results for based on intersection
-		// count.
-		// Note: IntersectionCount is significantly faster than intersecting and
-		// counting results and also does not allocate.
-		if n := fti.restrictByPostings.IntersectionCount(bitmap); n < 1 {
-			// No match, not next result.
-			continue
-		}
-
-		// Matches, this is next result.
->>>>>>> 090f71df
 		fti.current.field = field
 		return true
 	}
@@ -353,7 +299,6 @@
 func (fti *fieldsAndTermsIter) nextTermsIterResult() (bool, error) {
 	for fti.termIter.Next() {
 		fti.current.term, fti.current.postings = fti.termIter.Current()
-<<<<<<< HEAD
 		if index.MigrationReadOnlyPostings() {
 			if fti.restrictByPostings == nil {
 				// No restrictions.
@@ -392,26 +337,6 @@
 				// Matches, this is next result.
 				return true, nil
 			}
-=======
-		if fti.restrictByPostings == nil {
-			// No restrictions.
-			return true, nil
-		}
-
-		bitmap, ok := roaring.BitmapFromPostingsList(fti.current.postings)
-		if !ok {
-			return false, errUnpackBitmapFromPostingsList
-		}
-
-		// Check term is part of at least some of the documents we're
-		// restricted to providing results for based on intersection
-		// count.
-		// Note: IntersectionCount is significantly faster than intersecting and
-		// counting results and also does not allocate.
-		if n := fti.restrictByPostings.IntersectionCount(bitmap); n > 0 {
-			// Matches, this is next result.
-			return true, nil
->>>>>>> 090f71df
 		}
 	}
 	if err := fti.termIter.Err(); err != nil {
@@ -453,14 +378,11 @@
 	if fti.termIter != nil {
 		multiErr = multiErr.Add(fti.termIter.Close())
 	}
-<<<<<<< HEAD
 	return multiErr
 }
 
 func (fti *fieldsAndTermsIter) Close() error {
 	multiErr := fti.closePerUse()
-	multiErr = multiErr.Add(fti.Reset(nil, fieldsAndTermsIteratorOpts{}))
-=======
->>>>>>> 090f71df
+	multiErr = multiErr.Add(fti.Reset(bgCtx, nil, fieldsAndTermsIteratorOpts{}))
 	return multiErr.FinalError()
 }