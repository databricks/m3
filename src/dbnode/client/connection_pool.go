--- conflicted
+++ resolved
@@ -200,13 +200,9 @@
 					p.pool = append(p.pool, conn{ch, client})
 					p.poolLen = int64(len(p.pool))
 				} else {
-<<<<<<< HEAD
-					ch.Close()
-=======
 					// NB(antanas): just being defensive.
 					// It's likely a corner case and happens only during server shutdown.
-					channel.Close()
->>>>>>> 996966f6
+					ch.Close()
 				}
 				p.Unlock()
 			}()
