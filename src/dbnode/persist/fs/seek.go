--- conflicted
+++ resolved
@@ -507,8 +507,6 @@
 			// Should never happen, either something is really wrong with the code or
 			// the file on disk was corrupted.
 			return xio.WideEntry{}, instrument.InvariantErrorf(err.Error())
-<<<<<<< HEAD
-=======
 		}
 
 		if filter != nil {
@@ -519,7 +517,6 @@
 				resources.decodeIndexEntryBytesPool.Put(entry.EncodedTags)
 				return xio.WideEntry{}, err
 			}
->>>>>>> e0bc12ae
 		}
 
 		if status != xmsgpack.MatchedLookupStatus {
